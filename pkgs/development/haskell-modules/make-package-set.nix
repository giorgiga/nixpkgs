# This expression takes a file like `hackage-packages.nix` and constructs
# a full package set out of that.

{ # package-set used for non-haskell dependencies (all of nixpkgs)
  pkgs

, # stdenv to use for building haskell packages
  stdenv

, haskellLib

, # hashes for downloading Hackage packages
  all-cabal-hashes

, # compiler to use
  ghc

, # A function that takes `{ pkgs, stdenv, callPackage }` as the first arg and `self`
  # as second, and returns a set of haskell packages
  package-set

, # The final, fully overriden package set usable with the nixpkgs fixpoint
  # overriding functionality
  extensible-self
}:

# return value: a function from self to the package set
self:

let

<<<<<<< HEAD
  inherit (stdenv.lib) fix' extends makeOverridable callPackageWith;
  inherit (import ./lib.nix { inherit pkgs; }) overrideCabal;
=======
  inherit (stdenv.lib) fix' extends makeOverridable;
  inherit (haskellLib) overrideCabal;
>>>>>>> 58dc4a85

  mkDerivationImpl = pkgs.callPackage ./generic-builder.nix {
    inherit stdenv;
    inherit (pkgs) fetchurl pkgconfig glibcLocales coreutils gnugrep gnused;
    nodejs = pkgs.nodejs-slim;
    jailbreak-cabal = if (self.ghc.cross or null) != null
      then self.ghc.bootPkgs.jailbreak-cabal
      else self.jailbreak-cabal;
    inherit (self) ghc;
    hscolour = overrideCabal self.hscolour (drv: {
      isLibrary = false;
      doHaddock = false;
      hyperlinkSource = false;      # Avoid depending on hscolour for this build.
      postFixup = "rm -rf $out/lib $out/share $out/nix-support";
    });
    cpphs = overrideCabal (self.cpphs.overrideScope (self: super: {
      mkDerivation = drv: super.mkDerivation (drv // {
        enableSharedExecutables = false;
        enableSharedLibraries = false;
        doHaddock = false;
        useCpphs = false;
      });
    })) (drv: {
        isLibrary = false;
        postFixup = "rm -rf $out/lib $out/share $out/nix-support";
    });
  };

  mkDerivation = makeOverridable mkDerivationImpl;

  mkScope = scope: pkgs // pkgs.xorg // pkgs.gnome2 // scope;
  defaultScope = mkScope self;
  callPackage = drv: args: callPackageWith defaultScope drv args;

  withPackages = packages: callPackage ./with-packages-wrapper.nix {
    inherit (self) llvmPackages;
    haskellPackages = self;
    inherit packages;
  };

  haskellSrc2nix = { name, src, sha256 ? null }:
    let
      sha256Arg = if isNull sha256 then "--sha256=" else ''--sha256="${sha256}"'';
    in pkgs.stdenv.mkDerivation {
      name = "cabal2nix-${name}";
      buildInputs = [ pkgs.haskellPackages.cabal2nix ];
      preferLocalBuild = true;
      phases = ["installPhase"];
      LANG = "en_US.UTF-8";
      LOCALE_ARCHIVE = pkgs.lib.optionalString pkgs.stdenv.isLinux "${pkgs.glibcLocales}/lib/locale/locale-archive";
      installPhase = ''
        export HOME="$TMP"
        mkdir -p "$out"
        cabal2nix --compiler=${self.ghc.name} --system=${stdenv.system} ${sha256Arg} "${src}" > "$out/default.nix"
      '';
  };

  hackage2nix = name: version: self.haskellSrc2nix {
    name   = "${name}-${version}";
    sha256 = ''$(sed -e 's/.*"SHA256":"//' -e 's/".*$//' "${all-cabal-hashes}/${name}/${version}/${name}.json")'';
    src    = "${all-cabal-hashes}/${name}/${version}/${name}.cabal";
  };

in package-set { inherit pkgs stdenv callPackage; } self // {

    inherit mkDerivation callPackage haskellSrc2nix hackage2nix;

    callHackage = name: version: self.callPackage (self.hackage2nix name version);

    # Creates a Haskell package from a source package by calling cabal2nix on the source.
    callCabal2nix = name: src: self.callPackage (self.haskellSrc2nix { inherit src name; });

    # : Map Name (Either Path VersionNumber) -> HaskellPackageOverrideSet
    # Given a set whose values are either paths or version strings, produces
    # a package override set (i.e. (self: super: { etc. })) that sets
    # the packages named in the input set to the corresponding versions
    packageSourceOverrides =
      overrides: self: super: pkgs.lib.mapAttrs (name: src:
        let isPath = x: builtins.substring 0 1 (toString x) == "/";
            generateExprs = if isPath src
                               then self.callCabal2nix
                               else self.callHackage;
        in generateExprs name src {}) overrides;

    # : { root : Path
    #   , source-overrides : Defaulted (Either Path VersionNumber)
    #   , overrides : Defaulted (HaskellPackageOverrideSet)
    #   } -> NixShellAwareDerivation
    # Given a path to a haskell package directory whose cabal file is
    # named the same as the directory name, an optional set of
    # source overrides as appropriate for the 'packageSourceOverrides'
    # function, and an optional set of arbitrary overrides,
    # return a derivation appropriate for nix-build or nix-shell
    # to build that package.
    developPackage = { root, source-overrides ? {}, overrides ? self: super: {} }:
      let name = builtins.baseNameOf root;
          drv =
            (extensible-self.extend (pkgs.lib.composeExtensions (self.packageSourceOverrides source-overrides) overrides)).callCabal2nix name root {};
      in if pkgs.lib.inNixShell then drv.env else drv;

    ghcWithPackages = selectFrom: withPackages (selectFrom self);

    ghcWithHoogle = selectFrom:
      let
        packages = selectFrom self;
        hoogle = callPackage ./hoogle.nix {
          inherit packages;
        };
      in withPackages (packages ++ [ hoogle ]);

    ghc = ghc // {
      withPackages = self.ghcWithPackages;
      withHoogle = self.ghcWithHoogle;
    };

  }<|MERGE_RESOLUTION|>--- conflicted
+++ resolved
@@ -29,13 +29,8 @@
 
 let
 
-<<<<<<< HEAD
   inherit (stdenv.lib) fix' extends makeOverridable callPackageWith;
-  inherit (import ./lib.nix { inherit pkgs; }) overrideCabal;
-=======
-  inherit (stdenv.lib) fix' extends makeOverridable;
   inherit (haskellLib) overrideCabal;
->>>>>>> 58dc4a85
 
   mkDerivationImpl = pkgs.callPackage ./generic-builder.nix {
     inherit stdenv;
