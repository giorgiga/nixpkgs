--- conflicted
+++ resolved
@@ -10,19 +10,11 @@
 buildPythonPackage rec {
   pname = "dockerspawner";
   version = "13.0.0";
-<<<<<<< HEAD
   pyproject = true;
 
   src = fetchPypi {
     inherit pname version;
     hash = "sha256-POlTZ9luS9wQ/vt9w8VMfTEqGzg/DhfB45ePfvnyito=";
-=======
-  format = "setuptools";
-
-  src = fetchPypi {
-    inherit pname version;
-    sha256 = "sha256-POlTZ9luS9wQ/vt9w8VMfTEqGzg/DhfB45ePfvnyito=";
->>>>>>> ed50512e
   };
 
   nativeBuildInputs = [
