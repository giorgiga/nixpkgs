<<<<<<< HEAD
{ stdenv, buildPythonPackage, fetchPypi, isPy27, glibcLocales }:
=======
{ stdenv, buildPythonPackage, isPy3k, fetchPypi, glibcLocales }:
>>>>>>> 7e07d142

buildPythonPackage rec {
  pname = "urwid";
  version = "2.1.1";
  disabled = isPy27;

  src = fetchPypi {
    inherit pname version;
    sha256 = "09nmi2nmvpcmbh3w3fb0dn0c7yp7r20i5pfcr6q722xh6mp8cw3q";
  };

  # tests need to be able to set locale
  LC_ALL = "en_US.UTF-8";
  checkInputs = [ glibcLocales ];

  # tests which assert on strings don't decode results correctly
  doCheck = isPy3k;

  pythonImportsCheck = [ "urwid" ];

  meta = with stdenv.lib; {
    description = "A full-featured console (xterm et al.) user interface library";
    homepage = "http://excess.org/urwid";
    repositories.git = "git://github.com/wardi/urwid.git";
    license = licenses.lgpl21;
    maintainers = with maintainers; [ ];
  };
}<|MERGE_RESOLUTION|>--- conflicted
+++ resolved
@@ -1,8 +1,4 @@
-<<<<<<< HEAD
-{ stdenv, buildPythonPackage, fetchPypi, isPy27, glibcLocales }:
-=======
-{ stdenv, buildPythonPackage, isPy3k, fetchPypi, glibcLocales }:
->>>>>>> 7e07d142
+{ stdenv, buildPythonPackage, fetchPypi, isPy3k, isPy27, glibcLocales }:
 
 buildPythonPackage rec {
   pname = "urwid";
