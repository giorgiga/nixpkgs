{
  lib,
  aiohttp,
  aiomqtt,
  buildPythonPackage,
  cachetools,
  defusedxml,
  docker,
  fetchFromGitHub,
  numpy,
  pillow,
  pycountry,
  pytest-asyncio,
  pytestCheckHook,
  pythonOlder,
  setuptools,
  setuptools-scm,
  svg-py,
  testfixtures,
}:

buildPythonPackage rec {
  pname = "deebot-client";
<<<<<<< HEAD
  version = "8.1.0";
=======
  version = "8.1.1";
>>>>>>> 4ae00589
  pyproject = true;

  disabled = pythonOlder "3.12";

  src = fetchFromGitHub {
    owner = "DeebotUniverse";
    repo = "client.py";
    rev = "refs/tags/${version}";
<<<<<<< HEAD
    hash = "sha256-j5D+ZOlthQEfFJQWfN4xecwd5vBSjdvCVzJuRzRuh9o=";
=======
    hash = "sha256-q52dMygpBzL92yW8DFIKpjxykGqW86CNM1xqxGf/JJ0=";
>>>>>>> 4ae00589
  };

  build-system = [
    setuptools
    setuptools-scm
  ];

  dependencies = [
    aiohttp
    aiomqtt
    cachetools
    defusedxml
    numpy
    pillow
    svg-py
  ];

  nativeCheckInputs = [
    docker
    pycountry
    pytest-asyncio
    pytestCheckHook
    testfixtures
  ];

  pythonImportsCheck = [ "deebot_client" ];

  disabledTests = [
    # Tests require running container
    "test_last_message_received_at"
    "test_client_bot_subscription"
    "test_client_reconnect_manual"
    "test_p2p_success"
    "test_p2p_not_supported"
    "test_p2p_data_type_not_supported"
    "test_p2p_to_late"
    "test_p2p_parse_error"
    "test_mqtt_task_exceptions"
    "test_mqtt_task_exceptions"
    "test_client_reconnect_on_broker_error"
  ];

  meta = with lib; {
    description = "Deebot client library";
    homepage = "https://github.com/DeebotUniverse/client.py";
    changelog = "https://github.com/DeebotUniverse/client.py/releases/tag/${version}";
    license = licenses.gpl3Only;
    maintainers = with maintainers; [ fab ];
  };
}<|MERGE_RESOLUTION|>--- conflicted
+++ resolved
@@ -21,11 +21,7 @@
 
 buildPythonPackage rec {
   pname = "deebot-client";
-<<<<<<< HEAD
-  version = "8.1.0";
-=======
   version = "8.1.1";
->>>>>>> 4ae00589
   pyproject = true;
 
   disabled = pythonOlder "3.12";
@@ -34,11 +30,7 @@
     owner = "DeebotUniverse";
     repo = "client.py";
     rev = "refs/tags/${version}";
-<<<<<<< HEAD
-    hash = "sha256-j5D+ZOlthQEfFJQWfN4xecwd5vBSjdvCVzJuRzRuh9o=";
-=======
     hash = "sha256-q52dMygpBzL92yW8DFIKpjxykGqW86CNM1xqxGf/JJ0=";
->>>>>>> 4ae00589
   };
 
   build-system = [
