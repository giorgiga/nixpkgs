--- conflicted
+++ resolved
@@ -7,22 +7,14 @@
 
 buildPythonPackage rec {
   pname = "aliyun-python-sdk-iot";
-<<<<<<< HEAD
-  version = "8.43.0";
-=======
   version = "8.44.0";
->>>>>>> 7198c8e1
   format = "setuptools";
 
   disabled = pythonOlder "3.7";
 
   src = fetchPypi {
     inherit pname version;
-<<<<<<< HEAD
-    hash = "sha256-KYmxcm5523MeHhMD5tdlowezhgXSolywHUBOlVkjsp0=";
-=======
     hash = "sha256-hozd22BeDcFSLQS20+zWZancIgdFevuBbXkt7pe3HfY=";
->>>>>>> 7198c8e1
   };
 
   propagatedBuildInputs = [
