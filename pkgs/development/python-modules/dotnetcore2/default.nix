--- conflicted
+++ resolved
@@ -15,11 +15,7 @@
     inherit pname version format;
     python = "py3";
     platform = "manylinux1_x86_64";
-<<<<<<< HEAD
-    sha256 = "68182f4b704db401b2012c10ed8a19561f8d487063632f8731c2e58960ca9242";
-=======
     sha256 = "0dxp9a73ncjylc09bjwq81fgj5ysk1yi27l8ka5f98121k1kmn6q";
->>>>>>> 85a05878
   };
 
   nativeBuildInputs = [ unzip ];
