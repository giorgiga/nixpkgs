{
  lib,
  stdenv,
  buildPythonPackage,
  fetchFromGitHub,

  # build-system
  setuptools,

  # dependencies
  moderngl,
  numpy,
  pillow,
  pyglet,
  pyglm,

  # optional-dependencies
  trimesh,
  scipy,
  glfw,
  pygame,
  pysdl2,
  pyside2,
  pyqt5,

  mesa,
}:

buildPythonPackage rec {
  pname = "moderngl-window";
  version = "3.0.0";
  pyproject = true;

  src = fetchFromGitHub {
    owner = "moderngl";
    repo = "moderngl_window";
    rev = "refs/tags/${version}";
    hash = "sha256-V6QQCQcSSEt11+Xv6HtWZSH+/nPFRZZK1ThQJipIT0M=";
  };

  pythonRelaxDeps = [
    "numpy" # https://github.com/moderngl/moderngl-window/issues/193
  ];

  build-system = [
    setuptools
  ];

  dependencies = [
<<<<<<< HEAD
    numpy
=======
>>>>>>> 63300a19
    moderngl
    numpy
    pillow
    pyglet
    pyglm
  ];

  optional-dependencies = {
    trimesh = [
      trimesh
      scipy
    ];
    glfw = [ glfw ];
    pygame = [ pygame ];
    PySDL2 = [ pysdl2 ];
    PySide2 = [ pyside2 ];
    pyqt5 = [ pyqt5 ];
  };

  # Tests need a display to run.
  doCheck = false;

  pythonImportsCheck = [ "moderngl_window" ];

  meta = {
    description = "Cross platform helper library for ModernGL making window creation and resource loading simple";
    homepage = "https://github.com/moderngl/moderngl-window";
    changelog = "https://github.com/moderngl/moderngl-window/blob/${version}/CHANGELOG.md";
    license = lib.licenses.mit;
    maintainers = with lib.maintainers; [ c0deaddict ];
    inherit (mesa.meta) platforms;
    broken = stdenv.hostPlatform.isDarwin;
  };
}<|MERGE_RESOLUTION|>--- conflicted
+++ resolved
@@ -46,11 +46,7 @@
     setuptools
   ];
 
-  dependencies = [
-<<<<<<< HEAD
-    numpy
-=======
->>>>>>> 63300a19
+  propagatedBuildInputs = [
     moderngl
     numpy
     pillow
