{
  lib,
  buildPythonPackage,
  pythonOlder,
  fetchFromGitHub,
  pdm-backend,
  jschon,
  pyvcd,
  jinja2,
  importlib-resources,
  importlib-metadata,
  git,

  # for tests
  pytestCheckHook,
  sby,
  yices,
  yosys,
}:

buildPythonPackage rec {
  pname = "amaranth";
  format = "pyproject";
  version = "0.5.3";
  disabled = pythonOlder "3.8";

  src = fetchFromGitHub {
    owner = "amaranth-lang";
    repo = "amaranth";
    rev = "refs/tags/v${version}";
    hash = "sha256-lPQw7fAVM7URdyC/9c/UIYsRxVXrLjvHODvhYBdlkkg=";
  };

<<<<<<< HEAD
  postPatch = ''
    substituteInPlace pyproject.toml \
      --replace-fail "pdm-backend~=" "pdm-backend>="
  '';

  nativeBuildInputs = [
    git
    pdm-backend
  ];
=======
  nativeBuildInputs = [ git ];
  build-system = [ pdm-backend ];
>>>>>>> 39bcd406

  dependencies =
    [
      jschon
      jinja2
      pyvcd
    ]
    ++ lib.optional (pythonOlder "3.9") importlib-resources
    ++ lib.optional (pythonOlder "3.8") importlib-metadata;

  nativeCheckInputs = [
    pytestCheckHook
    sby
    yices
    yosys
  ];

  pythonImportsCheck = [ "amaranth" ];

  meta = with lib; {
    description = "Modern hardware definition language and toolchain based on Python";
    mainProgram = "amaranth-rpc";
    homepage = "https://amaranth-lang.org/docs/amaranth";
    license = licenses.bsd2;
    maintainers = with maintainers; [
      thoughtpolice
      pbsds
    ];
  };
}<|MERGE_RESOLUTION|>--- conflicted
+++ resolved
@@ -31,20 +31,8 @@
     hash = "sha256-lPQw7fAVM7URdyC/9c/UIYsRxVXrLjvHODvhYBdlkkg=";
   };
 
-<<<<<<< HEAD
-  postPatch = ''
-    substituteInPlace pyproject.toml \
-      --replace-fail "pdm-backend~=" "pdm-backend>="
-  '';
-
-  nativeBuildInputs = [
-    git
-    pdm-backend
-  ];
-=======
   nativeBuildInputs = [ git ];
   build-system = [ pdm-backend ];
->>>>>>> 39bcd406
 
   dependencies =
     [
