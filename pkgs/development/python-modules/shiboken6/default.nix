--- conflicted
+++ resolved
@@ -31,17 +31,6 @@
     (python.pythonOnBuildForHost.withPackages (ps: [ ps.setuptools ]))
   ] ++ lib.optionals stdenv.hostPlatform.isLinux [ autoPatchelfHook ];
 
-<<<<<<< HEAD
-  buildInputs = [
-    llvmPackages.llvm
-    llvmPackages.libclang
-    python.pkgs.qt6.qtbase
-    python.pkgs.qt6.darwinVersionInputs
-    python.pkgs.ninja
-    python.pkgs.packaging
-    python.pkgs.setuptools
-  ];
-=======
   buildInputs =
     [
       llvmPackages.llvm
@@ -54,7 +43,6 @@
     ++ lib.optionals stdenv.hostPlatform.isDarwin [
       python.pkgs.qt6.darwinVersionInputs
     ];
->>>>>>> 535a417c
 
   cmakeFlags = [ "-DBUILD_TESTS=OFF" ];
 
