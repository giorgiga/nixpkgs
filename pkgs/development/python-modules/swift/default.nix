{ lib
, buildPythonPackage
, fetchPypi
, boto3
, cryptography
, eventlet
, greenlet
, iana-etc
, installShellFiles
, libredirect
, lxml
, mock
, netifaces
, pastedeploy
, pbr
, pyeclib
, requests
, setuptools
, six
, stestr
, swiftclient
, xattr
}:

buildPythonPackage rec {
  pname = "swift";
  version = "2.31.1";

  src = fetchPypi {
    inherit pname version;
<<<<<<< HEAD
    hash = "sha256-gU6XQKiLv6E1OtSjwDunjhNIMK36//arcSsQRwuRtTY=";
=======
    sha256 = "sha256-6CRSIv2m2pqZdzRAEJ/6Qo90PZ7LRNg1zQg50Ecq2RQ=";
>>>>>>> 32956b5f
  };

  postPatch = ''
    # files requires boto which is incompatible with python 3.9
    rm test/functional/s3api/{__init__.py,s3_test_client.py}
  '';

  nativeBuildInputs = [
    installShellFiles
    pbr
  ];

  propagatedBuildInputs = [
    cryptography
    eventlet
    greenlet
    lxml
    netifaces
    pastedeploy
    pyeclib
    requests
    setuptools
    six
    xattr
  ];

  postInstall = ''
    installManPage doc/manpages/*
  '';

  nativeCheckInputs = [
    boto3
    mock
    stestr
    swiftclient
  ];

  # a lot of tests currently fail while establishing a connection
  doCheck = false;

  checkPhase = ''
    echo "nameserver 127.0.0.1" > resolv.conf
    export NIX_REDIRECTS=/etc/protocols=${iana-etc}/etc/protocols:/etc/resolv.conf=$(realpath resolv.conf)
    export LD_PRELOAD=${libredirect}/lib/libredirect.so

    export SWIFT_TEST_CONFIG_FILE=test/sample.conf

    stestr run
  '';

  pythonImportsCheck = [ "swift" ];

  meta = with lib; {
    description = "OpenStack Object Storage";
    homepage = "https://github.com/openstack/swift";
    license = licenses.asl20;
    maintainers = teams.openstack.members;
  };
}<|MERGE_RESOLUTION|>--- conflicted
+++ resolved
@@ -28,11 +28,7 @@
 
   src = fetchPypi {
     inherit pname version;
-<<<<<<< HEAD
-    hash = "sha256-gU6XQKiLv6E1OtSjwDunjhNIMK36//arcSsQRwuRtTY=";
-=======
-    sha256 = "sha256-6CRSIv2m2pqZdzRAEJ/6Qo90PZ7LRNg1zQg50Ecq2RQ=";
->>>>>>> 32956b5f
+    hash = "sha256-6CRSIv2m2pqZdzRAEJ/6Qo90PZ7LRNg1zQg50Ecq2RQ=";
   };
 
   postPatch = ''
