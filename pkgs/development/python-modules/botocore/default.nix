--- conflicted
+++ resolved
@@ -12,19 +12,11 @@
 
 buildPythonPackage rec {
   pname = "botocore";
-<<<<<<< HEAD
-  version = "1.12.96"; # N.B: if you change this, change boto3 and awscli to a matching version
-
-  src = fetchPypi {
-    inherit pname version;
-    sha256 = "55c1594041e6716847d5a8b38181e3cc44e245edbf4598ae2b99e3040073b2cf";
-=======
   version = "1.12.101"; # N.B: if you change this, change boto3 and awscli to a matching version
 
   src = fetchPypi {
     inherit pname version;
     sha256 = "46e4daaa7c8cb29237802b63699c16a116f96f301ad2fcfef800574333b58b98";
->>>>>>> 0dbfd0e7
   };
 
   propagatedBuildInputs = [
