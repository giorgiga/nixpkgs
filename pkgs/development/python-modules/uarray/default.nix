{ lib
, buildPythonPackage
, fetchFromGitHub
, fetchpatch
, setuptools
<<<<<<< HEAD
=======
, setuptools-scm
>>>>>>> d080edeb
, matchpy
, numpy
, astunparse
, typing-extensions
, pytest7CheckHook
, pytest-cov
}:

buildPythonPackage rec {
  pname = "uarray";
<<<<<<< HEAD
  version = "0.8.2";
=======
  version = "0.8.8";
>>>>>>> d080edeb
  pyproject = true;

  src = fetchFromGitHub {
    owner = "Quansight-Labs";
    repo = pname;
    rev = version;
    hash = "sha256-wTKqOw64b+/kdZpSYLwCJATOuo807BWCtVHB4pH58fY=";
  };

<<<<<<< HEAD
  patches = [(
    # Fixes a compile error with newer versions of GCC -- should be included
    # in the next release after 0.8.2
    fetchpatch {
      url = "https://github.com/Quansight-Labs/uarray/commit/a2012fc7bb94b3773eb402c6fe1ba1a894ea3d18.patch";
      sha256 = "1qqh407qg5dz6x766mya2bxrk0ffw5h17k478f5kcs53g4dyfc3s";
    }
  )];

  build-system = [
    setuptools
  ];

  dependencies = [
    astunparse
    matchpy
    numpy
    typing-extensions
  ];

  nativeCheckInputs = [
    pytest7CheckHook
    pytest-cov
  ];
=======
  nativeBuildInputs = [ setuptools setuptools-scm ];
  nativeCheckInputs = [ pytestCheckHook pytest-cov ];
  propagatedBuildInputs = [ matchpy numpy astunparse typing-extensions ];
>>>>>>> d080edeb

  # Tests must be run from outside the source directory
  preCheck = ''
    cd $TMP
  '';

  pytestFlagsArray = [
    "--pyargs"
    "uarray"
  ];

  pythonImportsCheck = [ "uarray" ];

  meta = with lib; {
    description = "Universal array library";
    homepage = "https://github.com/Quansight-Labs/uarray";
    license = licenses.bsd0;
    maintainers = [ ];
  };
}<|MERGE_RESOLUTION|>--- conflicted
+++ resolved
@@ -3,10 +3,7 @@
 , fetchFromGitHub
 , fetchpatch
 , setuptools
-<<<<<<< HEAD
-=======
 , setuptools-scm
->>>>>>> d080edeb
 , matchpy
 , numpy
 , astunparse
@@ -17,11 +14,7 @@
 
 buildPythonPackage rec {
   pname = "uarray";
-<<<<<<< HEAD
-  version = "0.8.2";
-=======
   version = "0.8.8";
->>>>>>> d080edeb
   pyproject = true;
 
   src = fetchFromGitHub {
@@ -31,16 +24,7 @@
     hash = "sha256-wTKqOw64b+/kdZpSYLwCJATOuo807BWCtVHB4pH58fY=";
   };
 
-<<<<<<< HEAD
-  patches = [(
-    # Fixes a compile error with newer versions of GCC -- should be included
-    # in the next release after 0.8.2
-    fetchpatch {
-      url = "https://github.com/Quansight-Labs/uarray/commit/a2012fc7bb94b3773eb402c6fe1ba1a894ea3d18.patch";
-      sha256 = "1qqh407qg5dz6x766mya2bxrk0ffw5h17k478f5kcs53g4dyfc3s";
-    }
-  )];
-
+  nativeBuildInputs = [ setuptools setuptools-scm ];
   build-system = [
     setuptools
   ];
@@ -56,11 +40,6 @@
     pytest7CheckHook
     pytest-cov
   ];
-=======
-  nativeBuildInputs = [ setuptools setuptools-scm ];
-  nativeCheckInputs = [ pytestCheckHook pytest-cov ];
-  propagatedBuildInputs = [ matchpy numpy astunparse typing-extensions ];
->>>>>>> d080edeb
 
   # Tests must be run from outside the source directory
   preCheck = ''
