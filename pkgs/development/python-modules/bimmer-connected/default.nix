--- conflicted
+++ resolved
@@ -14,11 +14,7 @@
 
 buildPythonPackage rec {
   pname = "bimmer-connected";
-<<<<<<< HEAD
-  version = "0.11.0";
-=======
   version = "0.12.0";
->>>>>>> 15612c32
   format = "setuptools";
 
   disabled = pythonOlder "3.6";
@@ -27,11 +23,7 @@
     owner = "bimmerconnected";
     repo = "bimmer_connected";
     rev = "refs/tags/${version}";
-<<<<<<< HEAD
-    hash = "sha256-2WT6+KYQ9wKS7al1qfEDfDcEFaOR/fC1tBi+t1Iyqbw=";
-=======
     hash = "sha256-Efa3Z4pWn+TkpA61COQTFCl+gOc5IGqYv6ZHTqiTC2c=";
->>>>>>> 15612c32
   };
 
   nativeBuildInputs = [
