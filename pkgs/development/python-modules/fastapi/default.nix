{
  lib,
  buildPythonPackage,
  fetchFromGitHub,
  pythonOlder,

  # build-system
  pdm-backend,

  # dependencies
  starlette,
  pydantic,
  typing-extensions,

  # tests
  anyio,
  dirty-equals,
  flask,
  inline-snapshot,
  passlib,
  pyjwt,
  pytest-asyncio,
  pytestCheckHook,
  sqlalchemy,
  trio,

  # optional-dependencies
  fastapi-cli,
  httpx,
  jinja2,
  itsdangerous,
  python-multipart,
  pyyaml,
  ujson,
  orjson,
  email-validator,
  uvicorn,
  pydantic-settings,
  pydantic-extra-types,
}:

buildPythonPackage rec {
  pname = "fastapi";
<<<<<<< HEAD
  version = "0.115.3";
=======
  version = "0.115.4";
>>>>>>> 535a417c
  pyproject = true;

  disabled = pythonOlder "3.7";

  src = fetchFromGitHub {
    owner = "tiangolo";
    repo = "fastapi";
    rev = "refs/tags/${version}";
<<<<<<< HEAD
    hash = "sha256-JIaPgZVbz887liVwd3YtubJm+L4tFCM9Jcn9/smjiKo=";
=======
    hash = "sha256-jnVk2mdp07YDyC9aReCOIMt/IaJLeNFO8XMkS0y/bgU=";
>>>>>>> 535a417c
  };

  build-system = [ pdm-backend ];

  pythonRelaxDeps = [
    "anyio"
    "starlette"
  ];

  dependencies = [
    starlette
    pydantic
    typing-extensions
  ];

  optional-dependencies = {
    all =
      [
        fastapi-cli
        httpx
        jinja2
        python-multipart
        itsdangerous
        pyyaml
        ujson
        orjson
        email-validator
        uvicorn
      ]
      ++ lib.optionals (lib.versionAtLeast pydantic.version "2") [
        pydantic-settings
        pydantic-extra-types
      ]
      ++ fastapi-cli.optional-dependencies.standard
      ++ uvicorn.optional-dependencies.standard;
    standard = [
      fastapi-cli
      httpx
      jinja2
      python-multipart
      email-validator
      uvicorn
    ] ++ fastapi-cli.optional-dependencies.standard ++ uvicorn.optional-dependencies.standard;
  };

  nativeCheckInputs =
    [
      anyio
      dirty-equals
      flask
      inline-snapshot
      passlib
      pyjwt
      pytestCheckHook
      pytest-asyncio
      trio
      sqlalchemy
    ]
    ++ anyio.optional-dependencies.trio
    ++ passlib.optional-dependencies.bcrypt
    ++ optional-dependencies.all;

  pytestFlagsArray = [
    # ignoring deprecation warnings to avoid test failure from
    # tests/test_tutorial/test_testing/test_tutorial001.py
    "-W ignore::DeprecationWarning"
    "-W ignore::pytest.PytestUnraisableExceptionWarning"
  ];

  disabledTests = [
    # Coverage test
    "test_fastapi_cli"
  ];

  disabledTestPaths = [
    # Don't test docs and examples
    "docs_src"
    "tests/test_tutorial/test_sql_databases"
  ];

  pythonImportsCheck = [ "fastapi" ];

  meta = with lib; {
    changelog = "https://github.com/fastapi/fastapi/releases/tag/${version}";
    description = "Web framework for building APIs";
    homepage = "https://github.com/fastapi/fastapi";
    license = licenses.mit;
    maintainers = with maintainers; [ wd15 ];
  };
}<|MERGE_RESOLUTION|>--- conflicted
+++ resolved
@@ -41,11 +41,7 @@
 
 buildPythonPackage rec {
   pname = "fastapi";
-<<<<<<< HEAD
-  version = "0.115.3";
-=======
   version = "0.115.4";
->>>>>>> 535a417c
   pyproject = true;
 
   disabled = pythonOlder "3.7";
@@ -54,11 +50,7 @@
     owner = "tiangolo";
     repo = "fastapi";
     rev = "refs/tags/${version}";
-<<<<<<< HEAD
-    hash = "sha256-JIaPgZVbz887liVwd3YtubJm+L4tFCM9Jcn9/smjiKo=";
-=======
     hash = "sha256-jnVk2mdp07YDyC9aReCOIMt/IaJLeNFO8XMkS0y/bgU=";
->>>>>>> 535a417c
   };
 
   build-system = [ pdm-backend ];
