--- conflicted
+++ resolved
@@ -43,11 +43,7 @@
     src = fetchFromGitHub {
       owner = "scikit-image";
       repo = "scikit-image";
-<<<<<<< HEAD
       rev = "refs/tags/v${version}";
-=======
-      rev = "v${version}";
->>>>>>> 96478c43
       hash = "sha256-M18y5JBPf3DR7SlJcCf82nG2MzwILg2w1AhJMzZXslg=";
     };
 
