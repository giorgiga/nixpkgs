--- conflicted
+++ resolved
@@ -20,24 +20,16 @@
 
 buildPythonPackage rec {
   pname = "pyatv";
-<<<<<<< HEAD
-  version = "0.9.2";
-=======
   version = "0.9.5";
 
   format = "setuptools";
   disabled = pythonOlder "3.6";
->>>>>>> f790fcd0
 
   src = fetchFromGitHub {
     owner = "postlund";
     repo = pname;
     rev = "v${version}";
-<<<<<<< HEAD
-    sha256 = "0rpf8qspk433jpj7qy3mv20vf3hbm6msx3mii5kq0dmsh5pqy6h4";
-=======
     sha256 = "sha256-7aeXTR0ecrm5+KHRCdW3+HLjU3U7Ja/J6JTU5QscCto=";
->>>>>>> f790fcd0
   };
 
   postPatch = ''
