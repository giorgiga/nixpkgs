{ stdenv, fetchPypi, buildPythonPackage }:

buildPythonPackage rec {
  pname = "phonenumbers";
<<<<<<< HEAD
  version = "8.12.3";

  src = fetchPypi {
    inherit pname version;
    sha256 = "a5e6615a36b3366bc1193feeb4e461b49d2b26b29ea43ca4f7dcc53f0182bbd1";
=======
  version = "8.12.2";

  src = fetchPypi {
    inherit pname version;
    sha256 = "000vhxjlgvs0w3vywlgx1kq8wj0wk07ybnsdn1qwbamd06msvbb1";
>>>>>>> 85a05878
  };

  meta = {
    description = "Python version of Google's common library for parsing, formatting, storing and validating international phone numbers";
    homepage    = "https://github.com/daviddrysdale/python-phonenumbers";
    license     = stdenv.lib.licenses.asl20;
    maintainers = with stdenv.lib.maintainers; [ fadenb ];
  };
}<|MERGE_RESOLUTION|>--- conflicted
+++ resolved
@@ -2,19 +2,11 @@
 
 buildPythonPackage rec {
   pname = "phonenumbers";
-<<<<<<< HEAD
-  version = "8.12.3";
-
-  src = fetchPypi {
-    inherit pname version;
-    sha256 = "a5e6615a36b3366bc1193feeb4e461b49d2b26b29ea43ca4f7dcc53f0182bbd1";
-=======
   version = "8.12.2";
 
   src = fetchPypi {
     inherit pname version;
     sha256 = "000vhxjlgvs0w3vywlgx1kq8wj0wk07ybnsdn1qwbamd06msvbb1";
->>>>>>> 85a05878
   };
 
   meta = {
