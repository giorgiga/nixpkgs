--- conflicted
+++ resolved
@@ -117,11 +117,7 @@
       "test_save"
     ];
 
-<<<<<<< HEAD
-  disabledTestPaths = lib.optionals stdenv.isDarwin [
-=======
   disabledTestPaths = lib.optionals stdenv.hostPlatform.isDarwin [
->>>>>>> 535a417c
     # Crashes the interpreter
     "Tests/test_imagetk.py"
   ];
