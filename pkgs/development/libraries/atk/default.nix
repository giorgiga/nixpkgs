{ stdenv, fetchurl, pkgconfig, perl, glib, libintlOrEmpty, gobjectIntrospection }:

let
  ver_maj = "2.12";
  ver_min = "0";
in
stdenv.mkDerivation rec {
  name = "atk-${ver_maj}.${ver_min}";

  src = fetchurl {
    url = "mirror://gnome/sources/atk/${ver_maj}/${name}.tar.xz";
    sha256 = "13zijfcmx7sda83qkryzsmr9hw0r3b73xkagq9cmm733fhcl7a28";
  };

  enableParallelBuilding = true;

  outputs = [ "dev" "out" "doc" ];

  buildInputs = libintlOrEmpty;

  nativeBuildInputs = [ pkgconfig perl ];

  propagatedBuildInputs = [ glib gobjectIntrospection /*ToDo: why propagate*/ ];

<<<<<<< HEAD
=======
  #doCheck = true; # no checks in there (2.10.0)

  postInstall = "rm -rf $out/share/gtk-doc";

>>>>>>> 084626de
  meta = {
    description = "Accessibility toolkit";

    longDescription = ''
      ATK is the Accessibility Toolkit.  It provides a set of generic
      interfaces allowing accessibility technologies such as screen
      readers to interact with a graphical user interface.  Using the
      ATK interfaces, accessibility tools have full access to view and
      control running applications.
    '';

    homepage = http://library.gnome.org/devel/atk/;

    license = stdenv.lib.licenses.lgpl2Plus;

    maintainers = with stdenv.lib.maintainers; [ raskin urkud ];
    platforms = stdenv.lib.platforms.linux ++ stdenv.lib.platforms.darwin;
  };

}<|MERGE_RESOLUTION|>--- conflicted
+++ resolved
@@ -22,13 +22,8 @@
 
   propagatedBuildInputs = [ glib gobjectIntrospection /*ToDo: why propagate*/ ];
 
-<<<<<<< HEAD
-=======
   #doCheck = true; # no checks in there (2.10.0)
 
-  postInstall = "rm -rf $out/share/gtk-doc";
-
->>>>>>> 084626de
   meta = {
     description = "Accessibility toolkit";
 
