{ stdenv, lib
, src, patches, version, qtCompatVersion

, coreutils, bison, flex, gdb, gperf, lndir, perl, pkg-config, python3
, which
  # darwin support
<<<<<<< HEAD
, apple-sdk_13, darwinMinVersionHook, xcbuild
=======
, apple-sdk_13, xcbuild
>>>>>>> 535a417c

, dbus, fontconfig, freetype, glib, harfbuzz, icu, libdrm, libX11, libXcomposite
, libXcursor, libXext, libXi, libXrender, libjpeg, libpng , libxcb
, libxkbcommon, libxml2, libxslt, openssl, pcre2, sqlite, udev, xcbutil
, xcbutilimage, xcbutilkeysyms, xcbutilrenderutil, xcbutilwm , zlib, at-spi2-core

  # optional dependencies
, cups ? null, postgresql ? null
, withGtk3 ? false, dconf, gtk3
, withQttranslation ? true, qttranslations ? null
, withLibinput ? false, libinput

  # options
, libGLSupported ? !stdenv.hostPlatform.isDarwin
, libGL
  # qmake detection for libmysqlclient does not seem to work when cross compiling
, mysqlSupport ? stdenv.hostPlatform == stdenv.buildPlatform
, libmysqlclient
, buildExamples ? false
, buildTests ? false
, debug ? false
, developerBuild ? false
, decryptSslTraffic ? false
, testers
, buildPackages
}:

let
  debugSymbols = debug || developerBuild;
  qtPlatformCross = plat: with plat;
    if isLinux
    then "linux-generic-g++"
    else throw "Please add a qtPlatformCross entry for ${plat.config}";

<<<<<<< HEAD
  # Per https://doc.qt.io/qt-5/macos.html#supported-versions: deployment target = 10.13, build SDK = 13.x or 14.x.
=======
  # Per https://doc.qt.io/qt-5/macos.html#supported-versions: build SDK = 13.x or 14.x.
>>>>>>> 535a417c
  # Despite advertising support for the macOS 14 SDK, the build system sets the maximum to 13 and complains
  # about 14, so we just use that.
  deploymentTarget = "10.13";
  darwinVersionInputs = [
    apple-sdk_13
<<<<<<< HEAD
    (darwinMinVersionHook deploymentTarget)
=======
>>>>>>> 535a417c
  ];
in

stdenv.mkDerivation (finalAttrs: ({
  pname = "qtbase";
  inherit qtCompatVersion src version;
  debug = debugSymbols;

  propagatedBuildInputs = [
    libxml2 libxslt openssl sqlite zlib

    # Text rendering
    harfbuzz icu

    # Image formats
    libjpeg libpng
    pcre2
  ] ++ lib.optionals (!stdenv.hostPlatform.isDarwin) (
    [
      dbus glib udev

      # Text rendering
      fontconfig freetype

      libdrm

      # X11 libs
      libX11 libXcomposite libXext libXi libXrender libxcb libxkbcommon xcbutil
      xcbutilimage xcbutilkeysyms xcbutilrenderutil xcbutilwm
    ] ++ lib.optional libGLSupported libGL
  );

  buildInputs = [ python3 at-spi2-core ]
    ++ lib.optionals (!stdenv.hostPlatform.isDarwin)
    (
      lib.optional withLibinput libinput
      ++ lib.optional withGtk3 gtk3
    )
<<<<<<< HEAD
    ++ lib.optional stdenv.isDarwin darwinVersionInputs
=======
    ++ lib.optional stdenv.hostPlatform.isDarwin darwinVersionInputs
>>>>>>> 535a417c
    ++ lib.optional developerBuild gdb
    ++ lib.optional (cups != null) cups
    ++ lib.optional (mysqlSupport) libmysqlclient
    ++ lib.optional (postgresql != null) postgresql;

  nativeBuildInputs = [ bison flex gperf lndir perl pkg-config which ]
    ++ lib.optionals stdenv.hostPlatform.isDarwin [ xcbuild ];

  } // lib.optionalAttrs (stdenv.buildPlatform != stdenv.hostPlatform) {
    # `qtbase` expects to find `cc` (with no prefix) in the
    # `$PATH`, so the following is needed even if
    # `stdenv.buildPlatform.canExecute stdenv.hostPlatform`
    depsBuildBuild = [ buildPackages.stdenv.cc ];
  } // {

  propagatedNativeBuildInputs = [ lndir ];

  # libQt5Core links calls CoreFoundation APIs that call into the system ICU. Binaries linked
  # against it will crash during build unless they can access `/usr/share/icu/icudtXXl.dat`.
  propagatedSandboxProfile = lib.optionalString stdenv.hostPlatform.isDarwin ''
    (allow file-read* (subpath "/usr/share/icu"))
  '';

  enableParallelBuilding = true;

  outputs = [ "bin" "dev" "out" ];

  inherit patches;

  fix_qt_builtin_paths = ../hooks/fix-qt-builtin-paths.sh;
  fix_qt_module_paths = ../hooks/fix-qt-module-paths.sh;
  preHook = ''
    . "$fix_qt_builtin_paths"
    . "$fix_qt_module_paths"
    . ${../hooks/move-qt-dev-tools.sh}
    . ${../hooks/fix-qmake-libtool.sh}
  '';

  postPatch = ''
    for prf in qml_plugin.prf qt_plugin.prf qt_docs.prf qml_module.prf create_cmake.prf; do
        substituteInPlace "mkspecs/features/$prf" \
            --subst-var qtPluginPrefix \
            --subst-var qtQmlPrefix \
            --subst-var qtDocPrefix
    done

    substituteInPlace configure --replace /bin/pwd pwd
    substituteInPlace src/corelib/global/global.pri --replace /bin/ls ${coreutils}/bin/ls
    sed -e 's@/\(usr\|opt\)/@/var/empty/@g' -i mkspecs/*/*.conf

    sed -i '/PATHS.*NO_DEFAULT_PATH/ d' src/corelib/Qt5Config.cmake.in
    sed -i '/PATHS.*NO_DEFAULT_PATH/ d' src/corelib/Qt5CoreMacros.cmake
    sed -i 's/NO_DEFAULT_PATH//' src/gui/Qt5GuiConfigExtras.cmake.in
    sed -i '/PATHS.*NO_DEFAULT_PATH/ d' mkspecs/features/data/cmake/Qt5BasicConfig.cmake.in

    # https://bugs.gentoo.org/803470
    sed -i 's/-lpthread/-pthread/' mkspecs/common/linux.conf src/corelib/configure.json

    patchShebangs ./bin
  '' + (
    if stdenv.hostPlatform.isDarwin then ''
      for file in \
        configure \
        mkspecs/features/mac/asset_catalogs.prf \
        mkspecs/features/mac/default_pre.prf \
        mkspecs/features/mac/sdk.mk \
        mkspecs/features/mac/sdk.prf
      do
        substituteInPlace "$file" \
          --replace-quiet /usr/bin/xcode-select '${lib.getExe' xcbuild "xcode-select"}' \
          --replace-quiet /usr/bin/xcrun '${lib.getExe' xcbuild "xcrun"}' \
          --replace-quiet /usr/libexec/PlistBuddy '${lib.getExe' xcbuild "PlistBuddy"}'
      done

      substituteInPlace configure \
        --replace-fail /System/Library/Frameworks/Cocoa.framework "$SDKROOT/System/Library/Frameworks/Cocoa.framework"

      substituteInPlace mkspecs/common/macx.conf \
        --replace-fail 'CONFIG += ' 'CONFIG += no_default_rpath ' \
        --replace-fail \
          'QMAKE_MACOSX_DEPLOYMENT_TARGET = 10.13' \
<<<<<<< HEAD
          'QMAKE_MACOSX_DEPLOYMENT_TARGET = ${deploymentTarget}'
=======
          "QMAKE_MACOSX_DEPLOYMENT_TARGET = $MACOSX_DEPLOYMENT_TARGET"
>>>>>>> 535a417c
    '' else lib.optionalString libGLSupported ''
      sed -i mkspecs/common/linux.conf \
          -e "/^QMAKE_INCDIR_OPENGL/ s|$|${lib.getDev libGL}/include|" \
          -e "/^QMAKE_LIBDIR_OPENGL/ s|$|${lib.getLib libGL}/lib|"
    '' + lib.optionalString (stdenv.hostPlatform.isx86_32 && stdenv.cc.isGNU) ''
      sed -i mkspecs/common/gcc-base-unix.conf \
          -e "/^QMAKE_LFLAGS_SHLIB/ s/-shared/-shared -static-libgcc/"
    ''
  );

  qtPluginPrefix = "lib/qt-${qtCompatVersion}/plugins";
  qtQmlPrefix = "lib/qt-${qtCompatVersion}/qml";
  qtDocPrefix = "share/doc/qt-${qtCompatVersion}";

  setOutputFlags = false;
  preConfigure = ''
    export LD_LIBRARY_PATH="$PWD/lib:$PWD/plugins/platforms''${LD_LIBRARY_PATH:+:}$LD_LIBRARY_PATH"

    NIX_CFLAGS_COMPILE+=" -DNIXPKGS_QT_PLUGIN_PREFIX=\"$qtPluginPrefix\""

    # paralellize compilation of qtmake, which happens within ./configure
    export MAKEFLAGS+=" -j$NIX_BUILD_CORES"

    ./bin/syncqt.pl -version $version
  '' + lib.optionalString (!stdenv.buildPlatform.canExecute stdenv.hostPlatform) ''
    # QT's configure script will refuse to use pkg-config unless these two environment variables are set
    export PKG_CONFIG_SYSROOT_DIR=/
    export PKG_CONFIG_LIBDIR=${lib.getLib pkg-config}/lib
    echo "QMAKE_LFLAGS=''${LDFLAGS}" >> mkspecs/devices/${qtPlatformCross stdenv.hostPlatform}/qmake.conf
    echo "QMAKE_CFLAGS=''${CFLAGS}" >> mkspecs/devices/${qtPlatformCross stdenv.hostPlatform}/qmake.conf
    echo "QMAKE_CXXFLAGS=''${CXXFLAGS}" >> mkspecs/devices/${qtPlatformCross stdenv.hostPlatform}/qmake.conf
  '';

  postConfigure = ''
    qmakeCacheInjectNixOutputs() {
        local cache="$1/.qmake.stash"
        echo "qmakeCacheInjectNixOutputs: $cache"
        if ! [ -f "$cache" ]; then
            echo >&2 "qmakeCacheInjectNixOutputs: WARNING: $cache does not exist"
        fi
        cat >>"$cache" <<EOF
    NIX_OUTPUT_BIN = $bin
    NIX_OUTPUT_DEV = $dev
    NIX_OUTPUT_OUT = $out
    NIX_OUTPUT_DOC = $dev/$qtDocPrefix
    NIX_OUTPUT_QML = $bin/$qtQmlPrefix
    NIX_OUTPUT_PLUGIN = $bin/$qtPluginPrefix
    EOF
    }

    find . -name '.qmake.conf' | while read conf; do
        qmakeCacheInjectNixOutputs "$(dirname $conf)"
    done
  '';

  env = {
    NIX_CFLAGS_COMPILE = toString ([
      "-Wno-error=sign-compare" # freetype-2.5.4 changed signedness of some struct fields
    ] ++ lib.optionals (stdenv.buildPlatform != stdenv.hostPlatform) [
      "-Wno-warn=free-nonheap-object"
      "-Wno-free-nonheap-object"
      "-w"
    ] ++ [
      ''-DNIXPKGS_QTCOMPOSE="${libX11.out}/share/X11/locale"''
      ''-DLIBRESOLV_SO="${stdenv.cc.libc.out}/lib/libresolv"''
      ''-DNIXPKGS_LIBXCURSOR="${libXcursor.out}/lib/libXcursor"''
    ] ++ lib.optional libGLSupported ''-DNIXPKGS_MESA_GL="${libGL.out}/lib/libGL"''
    ++ lib.optional stdenv.hostPlatform.isLinux "-DUSE_X11"
    ++ lib.optionals withGtk3 [
      ''-DNIXPKGS_QGTK3_XDG_DATA_DIRS="${gtk3}/share/gsettings-schemas/${gtk3.name}"''
      ''-DNIXPKGS_QGTK3_GIO_EXTRA_MODULES="${dconf.lib}/lib/gio/modules"''
    ] ++ lib.optional decryptSslTraffic "-DQT_DECRYPT_SSL_TRAFFIC");
  } // lib.optionalAttrs (stdenv.buildPlatform != stdenv.hostPlatform) {
    NIX_CFLAGS_COMPILE_FOR_BUILD = toString ([
      "-Wno-warn=free-nonheap-object"
      "-Wno-free-nonheap-object"
      "-w"
    ]);
  };

  prefixKey = "-prefix ";

  # PostgreSQL autodetection fails sporadically because Qt omits the "-lpq" flag
  # if dependency paths contain the string "pq", which can occur in the hash.
  # To prevent these failures, we need to override PostgreSQL detection.
  PSQL_LIBS = lib.optionalString (postgresql != null) "-L${postgresql.lib}/lib -lpq";

  } // lib.optionalAttrs (stdenv.buildPlatform != stdenv.hostPlatform) {
  configurePlatforms = [ ];
  } // {
  # TODO Remove obsolete and useless flags once the build will be totally mastered
  configureFlags = [
    "-plugindir $(out)/$(qtPluginPrefix)"
    "-qmldir $(out)/$(qtQmlPrefix)"
    "-docdir $(out)/$(qtDocPrefix)"

    "-verbose"
    "-confirm-license"
    "-opensource"

    "-release"
    "-shared"
    "-accessibility"
    "-optimized-qmake"
    # for separateDebugInfo
    "-no-strip"
    "-system-proxies"
    "-pkg-config"

    "-gui"
    "-widgets"
    "-opengl desktop"
    "-icu"
    "-L" "${icu.out}/lib"
    "-I" "${icu.dev}/include"
    "-pch"
  ] ++ lib.optionals (stdenv.hostPlatform != stdenv.buildPlatform) [
    "-device ${qtPlatformCross stdenv.hostPlatform}"
    "-device-option CROSS_COMPILE=${stdenv.cc.targetPrefix}"
  ]
  ++ lib.optional debugSymbols "-debug"
  ++ lib.optionals developerBuild [
    "-developer-build"
    "-no-warnings-are-errors"
  ] ++ lib.optionals (stdenv.buildPlatform != stdenv.hostPlatform) [
    "-no-warnings-are-errors"
  ] ++ (if (!stdenv.hostPlatform.isx86_64) then [
    "-no-sse2"
  ] else [
    "-sse2"
    "${lib.optionalString (!stdenv.hostPlatform.sse3Support)   "-no"}-sse3"
    "${lib.optionalString (!stdenv.hostPlatform.ssse3Support)  "-no"}-ssse3"
    "${lib.optionalString (!stdenv.hostPlatform.sse4_1Support) "-no"}-sse4.1"
    "${lib.optionalString (!stdenv.hostPlatform.sse4_2Support) "-no"}-sse4.2"
    "${lib.optionalString (!stdenv.hostPlatform.avxSupport)    "-no"}-avx"
    "${lib.optionalString (!stdenv.hostPlatform.avx2Support)   "-no"}-avx2"
    ]
  ) ++ [
    "-no-mips_dsp"
    "-no-mips_dspr2"
  ] ++ [
    "-system-zlib"
    "-L" "${zlib.out}/lib"
    "-I" "${zlib.dev}/include"
    "-system-libjpeg"
    "-L" "${libjpeg.out}/lib"
    "-I" "${libjpeg.dev}/include"
    "-system-harfbuzz"
    "-L" "${harfbuzz.out}/lib"
    "-I" "${harfbuzz.dev}/include"
    "-system-pcre"
    "-openssl-linked"
    "-L" "${lib.getLib openssl}/lib"
    "-I" "${openssl.dev}/include"
    "-system-sqlite"
    ''-${if mysqlSupport then "plugin" else "no"}-sql-mysql''
    ''-${if postgresql != null then "plugin" else "no"}-sql-psql''

    "-make libs"
    "-make tools"
    ''-${lib.optionalString (!buildExamples) "no"}make examples''
    ''-${lib.optionalString (!buildTests) "no"}make tests''
  ]
    ++ (
      if stdenv.hostPlatform.isDarwin then [
      "-no-fontconfig"
      "-qt-freetype"
      "-qt-libpng"
      "-no-framework"
      "-no-rpath"
    ] else [
      "-rpath"
    ] ++ [
      "-xcb"
      "-qpa xcb"
      "-L" "${libX11.out}/lib"
      "-I" "${libX11.out}/include"
      "-L" "${libXext.out}/lib"
      "-I" "${libXext.out}/include"
      "-L" "${libXrender.out}/lib"
      "-I" "${libXrender.out}/include"

      ''-${lib.optionalString (cups == null) "no-"}cups''
      "-dbus-linked"
      "-glib"
    ] ++ [
      "-system-libpng"
    ] ++ lib.optional withGtk3 "-gtk"
      ++ lib.optional withLibinput "-libinput"
      ++ [
        "-inotify"
    ] ++ lib.optionals (cups != null) [
      "-L" "${cups.lib}/lib"
      "-I" "${cups.dev}/include"
    ] ++ lib.optionals (mysqlSupport) [
      "-L" "${libmysqlclient}/lib"
      "-I" "${libmysqlclient}/include"
    ] ++ lib.optional (withQttranslation && (qttranslations != null)) [
      # depends on x11
      "-translationdir" "${qttranslations}/translations"
    ]
  );

  # Move selected outputs.
  postInstall = ''
    moveToOutput "mkspecs" "$dev"
  '';

  devTools = [
    "bin/fixqt4headers.pl"
    "bin/moc"
    "bin/qdbuscpp2xml"
    "bin/qdbusxml2cpp"
    "bin/qlalr"
    "bin/qmake"
    "bin/rcc"
    "bin/syncqt.pl"
    "bin/uic"
  ];

  postFixup = ''
    # Don't retain build-time dependencies like gdb.
    sed '/QMAKE_DEFAULT_.*DIRS/ d' -i $dev/mkspecs/qconfig.pri
    fixQtModulePaths "''${!outputDev}/mkspecs/modules"
    fixQtBuiltinPaths "''${!outputDev}" '*.pr?'

    # Move development tools to $dev
    moveQtDevTools
    moveToOutput bin "$dev"

    # fixup .pc file (where to find 'moc' etc.)
    sed -i "$dev/lib/pkgconfig/Qt5Core.pc" \
      -e "/^host_bins=/ c host_bins=$dev/bin"
  '';

  dontStrip = debugSymbols;

  setupHook = ../hooks/qtbase-setup-hook.sh;

  passthru.tests.pkg-config = testers.testMetaPkgConfig finalAttrs.finalPackage;

  meta = with lib; {
    homepage = "https://www.qt.io/";
    description = "Cross-platform application framework for C++";
    license = with licenses; [ fdl13Plus gpl2Plus lgpl21Plus lgpl3Plus ];
    maintainers = with maintainers; [ qknight ttuegel periklis bkchr ];
    pkgConfigModules = [
      "Qt5Concurrent"
      "Qt5Core"
      "Qt5DBus"
      "Qt5Gui"
      "Qt5Network"
      "Qt5OpenGL"
      "Qt5OpenGLExtensions"
      "Qt5PrintSupport"
      #"Qt5Qml"
      #"Qt5QmlModels"
      #"Qt5Quick"
      #"Qt5QuickTest"
      #"Qt5QuickWidgets"
      "Qt5Sql"
      "Qt5Test"
      "Qt5Widgets"
      "Qt5Xml"
    ];
    platforms = platforms.unix;
  };

}))<|MERGE_RESOLUTION|>--- conflicted
+++ resolved
@@ -4,11 +4,7 @@
 , coreutils, bison, flex, gdb, gperf, lndir, perl, pkg-config, python3
 , which
   # darwin support
-<<<<<<< HEAD
-, apple-sdk_13, darwinMinVersionHook, xcbuild
-=======
 , apple-sdk_13, xcbuild
->>>>>>> 535a417c
 
 , dbus, fontconfig, freetype, glib, harfbuzz, icu, libdrm, libX11, libXcomposite
 , libXcursor, libXext, libXi, libXrender, libjpeg, libpng , libxcb
@@ -43,20 +39,12 @@
     then "linux-generic-g++"
     else throw "Please add a qtPlatformCross entry for ${plat.config}";
 
-<<<<<<< HEAD
-  # Per https://doc.qt.io/qt-5/macos.html#supported-versions: deployment target = 10.13, build SDK = 13.x or 14.x.
-=======
   # Per https://doc.qt.io/qt-5/macos.html#supported-versions: build SDK = 13.x or 14.x.
->>>>>>> 535a417c
   # Despite advertising support for the macOS 14 SDK, the build system sets the maximum to 13 and complains
   # about 14, so we just use that.
   deploymentTarget = "10.13";
   darwinVersionInputs = [
     apple-sdk_13
-<<<<<<< HEAD
-    (darwinMinVersionHook deploymentTarget)
-=======
->>>>>>> 535a417c
   ];
 in
 
@@ -95,11 +83,7 @@
       lib.optional withLibinput libinput
       ++ lib.optional withGtk3 gtk3
     )
-<<<<<<< HEAD
-    ++ lib.optional stdenv.isDarwin darwinVersionInputs
-=======
     ++ lib.optional stdenv.hostPlatform.isDarwin darwinVersionInputs
->>>>>>> 535a417c
     ++ lib.optional developerBuild gdb
     ++ lib.optional (cups != null) cups
     ++ lib.optional (mysqlSupport) libmysqlclient
@@ -181,11 +165,7 @@
         --replace-fail 'CONFIG += ' 'CONFIG += no_default_rpath ' \
         --replace-fail \
           'QMAKE_MACOSX_DEPLOYMENT_TARGET = 10.13' \
-<<<<<<< HEAD
-          'QMAKE_MACOSX_DEPLOYMENT_TARGET = ${deploymentTarget}'
-=======
           "QMAKE_MACOSX_DEPLOYMENT_TARGET = $MACOSX_DEPLOYMENT_TARGET"
->>>>>>> 535a417c
     '' else lib.optionalString libGLSupported ''
       sed -i mkspecs/common/linux.conf \
           -e "/^QMAKE_INCDIR_OPENGL/ s|$|${lib.getDev libGL}/include|" \
