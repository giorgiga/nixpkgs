<<<<<<< HEAD
{ stdenv, fetchurl, pkgconfig, mesa, glib, gdk_pixbuf, xorg, libintlOrEmpty
, pangoSupport ? true, pango, cairo }:
=======
{ stdenv, fetchurl, pkgconfig, mesa, glib, gdk_pixbuf, libXfixes, libXcomposite
, libXdamage, libintlOrEmpty
, pangoSupport ? true, pango, cairo, gobjectIntrospection }:
>>>>>>> 43498628

let
  ver_maj = "1.16";
  ver_min = "0";
in
stdenv.mkDerivation rec {
  name = "cogl-${ver_maj}.${ver_min}";

  src = fetchurl {
    url = "mirror://gnome/sources/cogl/${ver_maj}/${name}.tar.xz";
    sha256 = "153014xygwyz9wmvgfwjxncqgc0qqvcy6b3jx1zdl3q5d9iw9hkm";
  };

  nativeBuildInputs = [ pkgconfig ];

<<<<<<< HEAD
  propagatedBuildInputs = with xorg;
    [ mesa glib gdk_pixbuf libXfixes libXcomposite libXdamage libXrandr ]
=======
  configureFlags = " --enable-introspection " ; 

  propagatedBuildInputs =
    [ mesa glib gdk_pixbuf libXfixes libXcomposite libXdamage 
gobjectIntrospection ]
>>>>>>> 43498628
    ++ libintlOrEmpty;

  buildInputs = stdenv.lib.optionals pangoSupport [ pango cairo ];

  COGL_PANGO_DEP_CFLAGS
    = stdenv.lib.optionalString (stdenv.isDarwin && pangoSupport)
      "-I${pango}/include/pango-1.0 -I${cairo}/include/cairo";

  NIX_LDFLAGS = stdenv.lib.optionalString stdenv.isDarwin "-lintl";

  #doCheck = true; # all tests fail (no idea why)

  meta = with stdenv.lib; {
    description = "A small open source library for using 3D graphics hardware for rendering";
    maintainers = with maintainers; [ lovek323 ];

    longDescription = ''
      Cogl is a small open source library for using 3D graphics hardware for
      rendering. The API departs from the flat state machine style of OpenGL
      and is designed to make it easy to write orthogonal components that can
      render without stepping on each other's toes.
    '';

    platforms = stdenv.lib.platforms.mesaPlatforms;
  };
}<|MERGE_RESOLUTION|>--- conflicted
+++ resolved
@@ -1,11 +1,5 @@
-<<<<<<< HEAD
 { stdenv, fetchurl, pkgconfig, mesa, glib, gdk_pixbuf, xorg, libintlOrEmpty
-, pangoSupport ? true, pango, cairo }:
-=======
-{ stdenv, fetchurl, pkgconfig, mesa, glib, gdk_pixbuf, libXfixes, libXcomposite
-, libXdamage, libintlOrEmpty
 , pangoSupport ? true, pango, cairo, gobjectIntrospection }:
->>>>>>> 43498628
 
 let
   ver_maj = "1.16";
@@ -21,16 +15,10 @@
 
   nativeBuildInputs = [ pkgconfig ];
 
-<<<<<<< HEAD
+  configureFlags = " --enable-introspection " ;
+
   propagatedBuildInputs = with xorg;
-    [ mesa glib gdk_pixbuf libXfixes libXcomposite libXdamage libXrandr ]
-=======
-  configureFlags = " --enable-introspection " ; 
-
-  propagatedBuildInputs =
-    [ mesa glib gdk_pixbuf libXfixes libXcomposite libXdamage 
-gobjectIntrospection ]
->>>>>>> 43498628
+    [ mesa glib gdk_pixbuf libXfixes libXcomposite libXdamage gobjectIntrospection ]
     ++ libintlOrEmpty;
 
   buildInputs = stdenv.lib.optionals pangoSupport [ pango cairo ];
