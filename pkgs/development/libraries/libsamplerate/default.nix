<<<<<<< HEAD
{ stdenv, fetchurl, pkgconfig, libsndfile }:
=======
{ stdenv, fetchurl, pkgconfig
, fftw, libsndfile
}:
>>>>>>> 33373d93

stdenv.mkDerivation rec {
  name = "libsamplerate-0.1.8";

  src = fetchurl {
    url = "http://www.mega-nerd.com/SRC/${name}.tar.gz";
    sha256 = "01hw5xjbjavh412y63brcslj5hi9wdgkjd3h9csx5rnm8vglpdck";
  };

<<<<<<< HEAD
  buildInputs = [ pkgconfig ];
  propagatedBuildInputs = [ libsndfile ];
=======
  nativeBuildInputs = [ pkgconfig ];
  buildInputs = [ fftw libsndfile ];
>>>>>>> 33373d93

  # maybe interesting configure flags:
  #--disable-fftw          disable usage of FFTW
  #--disable-cpu-clip      disable tricky cpu specific clipper

  outputs = [ "dev" "bin" "out" ];

  postConfigure = stdenv.lib.optionalString stdenv.isDarwin
    ''
      # need headers from the Carbon.framework in /System/Library/Frameworks to
      # compile this on darwin -- not sure how to handle
      NIX_CFLAGS_COMPILE+=" -I$SDKROOT/System/Library/Frameworks/Carbon.framework/Versions/A/Headers"

      substituteInPlace examples/Makefile --replace "-fpascal-strings" ""
    '';

  meta = with stdenv.lib; {
    description = "Sample Rate Converter for audio";
    homepage    = http://www.mega-nerd.com/SRC/index.html;
    # you can choose one of the following licenses:
    # GPL or a commercial-use license (available at
    # http://www.mega-nerd.com/SRC/libsamplerate-cul.pdf)
    licenses    = with licenses; [ gpl3.shortName unfree ];
    maintainers = with maintainers; [ lovek323 wkennington ];
    platforms   = platforms.all;
  };
}<|MERGE_RESOLUTION|>--- conflicted
+++ resolved
@@ -1,10 +1,4 @@
-<<<<<<< HEAD
 { stdenv, fetchurl, pkgconfig, libsndfile }:
-=======
-{ stdenv, fetchurl, pkgconfig
-, fftw, libsndfile
-}:
->>>>>>> 33373d93
 
 stdenv.mkDerivation rec {
   name = "libsamplerate-0.1.8";
@@ -14,13 +8,8 @@
     sha256 = "01hw5xjbjavh412y63brcslj5hi9wdgkjd3h9csx5rnm8vglpdck";
   };
 
-<<<<<<< HEAD
-  buildInputs = [ pkgconfig ];
-  propagatedBuildInputs = [ libsndfile ];
-=======
   nativeBuildInputs = [ pkgconfig ];
-  buildInputs = [ fftw libsndfile ];
->>>>>>> 33373d93
+  buildInputs = [ libsndfile ];
 
   # maybe interesting configure flags:
   #--disable-fftw          disable usage of FFTW
