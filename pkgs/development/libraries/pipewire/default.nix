--- conflicted
+++ resolved
@@ -74,11 +74,7 @@
 
   self = stdenv.mkDerivation rec {
     pname = "pipewire";
-<<<<<<< HEAD
-    version = "0.3.72";
-=======
     version = "0.3.73";
->>>>>>> 1a76e12d
 
     outputs = [
       "out"
@@ -96,11 +92,7 @@
       owner = "pipewire";
       repo = "pipewire";
       rev = version;
-<<<<<<< HEAD
-      sha256 = "sha256-AbATW+uRU4HcYHxvqigqdRwZyLln3yc/hpgWDQ50cPs=";
-=======
       sha256 = "sha256-aZkrFlx/zXuaYpybnkW6sMgYDc5NyT2xdt/6LsezoZU=";
->>>>>>> 1a76e12d
     };
 
     patches = [
