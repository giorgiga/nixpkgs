{ stdenv, fetchurl, gfortran, atlas, cmake }:

stdenv.mkDerivation {
  name = "liblapack-3.4.0";
  src = fetchurl {
    url = "http://www.netlib.org/lapack/lapack-3.4.0.tgz";
    sha256 = "1sf30v1ps5icg67dvw5sbx5yhypx13am470gqg2f7l04f3wrw4x7";
  };

  propagatedBuildInputs = [ atlas ];
  buildInputs = [ gfortran cmake ];

  cmakeFlags = [
    "-DUSE_OPTIMIZED_BLAS=ON"
    "-DBLAS_ATLAS_f77blas_LIBRARY=${atlas}/lib/libf77blas.a"
    "-DBLAS_ATLAS_atlas_LIBRARY=${atlas}/lib/libatlas.a"
    "-DCMAKE_Fortran_FLAGS=-fPIC"
  ];

<<<<<<< HEAD
  buildPhase = ''
    make clean
    make lib
    echo >make.inc  "SHELL = ${stdenv.shell}"
    echo >>make.inc "PLAT ="
    echo >>make.inc "FORTRAN = gfortran"
    echo >>make.inc "OPTS = -O2 -fPIC"
    echo >>make.inc "DRVOPTS = \$(OPTS)"
    echo >>make.inc "NOOPT = -O0 -fPIC"
    echo >>make.inc "LOADER = gfortran"
    echo >>make.inc "LOADOPTS = "
    echo >>make.inc "TIMER = INT_ETIME"
    echo >>make.inc "ARCH = ar rcs"
    echo >>make.inc "RANLIB = ranlib"
    echo >>make.inc "BLASLIB = "
    echo >>make.inc "ARCHFLAGS ="
    echo >>make.inc "LAPACKLIB    = liblapack.a"
    echo >>make.inc "TMGLIB       = tmglib.a"
    echo >>make.inc "EIGSRCLIB    = eigsrc.a"
    echo >>make.inc "LINSRCLIB    = linsrc.a"
    make clean
    make lib
  '';

  installPhase = ''
    mkdir -p "$out/lib"
    install -m755 *.a* "$out/lib"
    install -m755 *.so* "$out/lib"
    ln -sf liblapack.so.3 "$out/lib/liblapack.so"
    ln -sf libtmglib.so.3 "$out/lib/libtmglib.so"
  '';
=======
  enableParallelBuilding = true;
>>>>>>> fb12a683

  meta = {
    description = "Linear Algebra PACKage";
    license = "revised-BSD";
    homepage = "http://www.netlib.org/lapack/";
  };
}<|MERGE_RESOLUTION|>--- conflicted
+++ resolved
@@ -17,41 +17,7 @@
     "-DCMAKE_Fortran_FLAGS=-fPIC"
   ];
 
-<<<<<<< HEAD
-  buildPhase = ''
-    make clean
-    make lib
-    echo >make.inc  "SHELL = ${stdenv.shell}"
-    echo >>make.inc "PLAT ="
-    echo >>make.inc "FORTRAN = gfortran"
-    echo >>make.inc "OPTS = -O2 -fPIC"
-    echo >>make.inc "DRVOPTS = \$(OPTS)"
-    echo >>make.inc "NOOPT = -O0 -fPIC"
-    echo >>make.inc "LOADER = gfortran"
-    echo >>make.inc "LOADOPTS = "
-    echo >>make.inc "TIMER = INT_ETIME"
-    echo >>make.inc "ARCH = ar rcs"
-    echo >>make.inc "RANLIB = ranlib"
-    echo >>make.inc "BLASLIB = "
-    echo >>make.inc "ARCHFLAGS ="
-    echo >>make.inc "LAPACKLIB    = liblapack.a"
-    echo >>make.inc "TMGLIB       = tmglib.a"
-    echo >>make.inc "EIGSRCLIB    = eigsrc.a"
-    echo >>make.inc "LINSRCLIB    = linsrc.a"
-    make clean
-    make lib
-  '';
-
-  installPhase = ''
-    mkdir -p "$out/lib"
-    install -m755 *.a* "$out/lib"
-    install -m755 *.so* "$out/lib"
-    ln -sf liblapack.so.3 "$out/lib/liblapack.so"
-    ln -sf libtmglib.so.3 "$out/lib/libtmglib.so"
-  '';
-=======
   enableParallelBuilding = true;
->>>>>>> fb12a683
 
   meta = {
     description = "Linear Algebra PACKage";
