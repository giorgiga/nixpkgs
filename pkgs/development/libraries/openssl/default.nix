{ stdenv, fetchurl, perl
, withCryptodev ? false, cryptodevHeaders }:

with stdenv.lib;

let
<<<<<<< HEAD
  opensslCrossSystem = attrByPath [ "openssl" "system" ]
    (throw "openssl needs its platform name cross building" null)
    stdenv.cross;
in
stdenv.mkDerivation rec {
  name = "openssl-1.0.1r";

  src = fetchurl {
    urls = [
      "http://www.openssl.org/source/${name}.tar.gz"
      "http://openssl.linux-mirror.org/source/${name}.tar.gz"
    ];
    sha256 = "0iik7a3b0mrfrxzngdf7ywfscg9inbw77y0jp2ccw0gdap9xhjvq";
  };

  patches = optional stdenv.isCygwin ./1.0.1-cygwin64.patch
    ++ optional (stdenv.isDarwin || (stdenv ? cross && stdenv.cross.libc == "libSystem")) ./darwin-arch.patch;

  outputs = [ "dev" "out" "man" "bin" ];
  setOutputFlags = false;

  nativeBuildInputs = [ perl ];
  buildInputs = stdenv.lib.optional withCryptodev cryptodevHeaders;

  # On x86_64-darwin, "./config" misdetects the system as
  # "darwin-i386-cc".  So specify the system type explicitly.
  configureScript =
    if stdenv.system == "x86_64-darwin" then "./Configure darwin64-x86_64-cc"
    else if stdenv.system == "x86_64-solaris" then "./Configure solaris64-x86_64-gcc"
    else "./config";

  configureFlags = [
    "shared"
    "--libdir=lib"
    "--openssldir=etc/ssl"
  ] ++ stdenv.lib.optionals withCryptodev [
    "-DHAVE_CRYPTODEV"
    "-DUSE_CRYPTODEV_DIGESTS"
  ];

  makeFlags = [ "MANDIR=$(man)/share/man" ];

  # Parallel building is broken in OpenSSL.
  enableParallelBuilding = false;

  postInstall = ''
    # If we're building dynamic libraries, then don't install static
    # libraries.
    if [ -n "$(echo $out/lib/*.so $out/lib/*.dylib $out/lib/*.dll)" ]; then
        rm "$out/lib/"*.a
    fi

    mkdir -p $bin
    mv $out/bin $bin/

    mkdir $dev
    mv $out/include $dev/

    # remove dependency on Perl at runtime
    rm -r $out/etc/ssl/misc
  '';

  postFixup = ''
    # Check to make sure the main output doesn't depend on perl
    if grep -r '${perl}' $out; then
      echo "Found an erroneous dependency on perl ^^^" >&2
      exit 1
    fi
  '';

  crossAttrs = {
    # upstream patch: https://rt.openssl.org/Ticket/Display.html?id=2558
    postPatch = ''
       sed -i -e 's/[$][(]CROSS_COMPILE[)]windres/$(WINDRES)/' Makefile.shared
=======

  opensslCrossSystem = stdenv.cross.openssl.system or 
    (throw "openssl needs its platform name cross building");

  common = { version, sha256 }: stdenv.mkDerivation rec {
    name = "openssl-${version}";

    src = fetchurl {
      url = "http://www.openssl.org/source/${name}.tar.gz";
      inherit sha256;
    };

    outputs = [ "out" "man" ];

    patches =
      [ ./use-etc-ssl-certs.patch ]
      ++ optional stdenv.isCygwin ./1.0.1-cygwin64.patch
      ++ optional
           (versionOlder version "1.0.2" && (stdenv.isDarwin || (stdenv ? cross && stdenv.cross.libc == "libSystem")))
           ./darwin-arch.patch;

    nativeBuildInputs = [ perl ];
    buildInputs = stdenv.lib.optional withCryptodev cryptodevHeaders;

    # On x86_64-darwin, "./config" misdetects the system as
    # "darwin-i386-cc".  So specify the system type explicitly.
    configureScript =
      if stdenv.system == "x86_64-darwin" then "./Configure darwin64-x86_64-cc"
      else if stdenv.system == "x86_64-solaris" then "./Configure solaris64-x86_64-gcc"
      else "./config";

    configureFlags = [
      "shared"
      "--libdir=lib"
      "--openssldir=etc/ssl"
    ] ++ stdenv.lib.optionals withCryptodev [
      "-DHAVE_CRYPTODEV"
      "-DUSE_CRYPTODEV_DIGESTS"
    ];

    makeFlags = [
      "MANDIR=$(out)/share/man"
    ];

    # Parallel building is broken in OpenSSL.
    enableParallelBuilding = false;

    postInstall = ''
      # If we're building dynamic libraries, then don't install static
      # libraries.
      if [ -n "$(echo $out/lib/*.so $out/lib/*.dylib $out/lib/*.dll)" ]; then
          rm "$out/lib/"*.a
      fi

      # remove dependency on Perl at runtime
      rm -r $out/etc/ssl/misc $out/bin/c_rehash

      rmdir $out/etc/ssl/{certs,private}
>>>>>>> 0ee75214
    '';

    postFixup = ''
      # Check to make sure we don't depend on perl
      if grep -r '${perl}' $out; then
        echo "Found an erroneous dependency on perl ^^^" >&2
        exit 1
      fi
    '';

    crossAttrs = {
      # upstream patch: https://rt.openssl.org/Ticket/Display.html?id=2558
      postPatch = ''
         sed -i -e 's/[$][(]CROSS_COMPILE[)]windres/$(WINDRES)/' Makefile.shared
      '';
      preConfigure=''
        # It's configure does not like --build or --host
        export configureFlags="${concatStringsSep " " (configureFlags ++ [ opensslCrossSystem ])}"
        # WINDRES and RANLIB need to be prefixed when cross compiling;
        # the openssl configure script doesn't do that for us
        export WINDRES=${stdenv.cross.config}-windres
        export RANLIB=${stdenv.cross.config}-ranlib
      '';
      configureScript = "./Configure";
    };

    meta = {
      homepage = http://www.openssl.org/;
      description = "A cryptographic library that implements the SSL and TLS protocols";
      platforms = stdenv.lib.platforms.all;
      maintainers = [ stdenv.lib.maintainers.simons ];
      priority = 10; # resolves collision with ‘man-pages’
    };
  };

in {

  openssl_1_0_1 = common {
    version = "1.0.1r";
    sha256 = "0iik7a3b0mrfrxzngdf7ywfscg9inbw77y0jp2ccw0gdap9xhjvq";
  };

  openssl_1_0_2 = lowPrio (common {
    version = "1.0.2f";
    sha256 = "932b4ee4def2b434f85435d9e3e19ca8ba99ce9a065a61524b429a9d5e9b2e9c";
  });

}<|MERGE_RESOLUTION|>--- conflicted
+++ resolved
@@ -4,82 +4,6 @@
 with stdenv.lib;
 
 let
-<<<<<<< HEAD
-  opensslCrossSystem = attrByPath [ "openssl" "system" ]
-    (throw "openssl needs its platform name cross building" null)
-    stdenv.cross;
-in
-stdenv.mkDerivation rec {
-  name = "openssl-1.0.1r";
-
-  src = fetchurl {
-    urls = [
-      "http://www.openssl.org/source/${name}.tar.gz"
-      "http://openssl.linux-mirror.org/source/${name}.tar.gz"
-    ];
-    sha256 = "0iik7a3b0mrfrxzngdf7ywfscg9inbw77y0jp2ccw0gdap9xhjvq";
-  };
-
-  patches = optional stdenv.isCygwin ./1.0.1-cygwin64.patch
-    ++ optional (stdenv.isDarwin || (stdenv ? cross && stdenv.cross.libc == "libSystem")) ./darwin-arch.patch;
-
-  outputs = [ "dev" "out" "man" "bin" ];
-  setOutputFlags = false;
-
-  nativeBuildInputs = [ perl ];
-  buildInputs = stdenv.lib.optional withCryptodev cryptodevHeaders;
-
-  # On x86_64-darwin, "./config" misdetects the system as
-  # "darwin-i386-cc".  So specify the system type explicitly.
-  configureScript =
-    if stdenv.system == "x86_64-darwin" then "./Configure darwin64-x86_64-cc"
-    else if stdenv.system == "x86_64-solaris" then "./Configure solaris64-x86_64-gcc"
-    else "./config";
-
-  configureFlags = [
-    "shared"
-    "--libdir=lib"
-    "--openssldir=etc/ssl"
-  ] ++ stdenv.lib.optionals withCryptodev [
-    "-DHAVE_CRYPTODEV"
-    "-DUSE_CRYPTODEV_DIGESTS"
-  ];
-
-  makeFlags = [ "MANDIR=$(man)/share/man" ];
-
-  # Parallel building is broken in OpenSSL.
-  enableParallelBuilding = false;
-
-  postInstall = ''
-    # If we're building dynamic libraries, then don't install static
-    # libraries.
-    if [ -n "$(echo $out/lib/*.so $out/lib/*.dylib $out/lib/*.dll)" ]; then
-        rm "$out/lib/"*.a
-    fi
-
-    mkdir -p $bin
-    mv $out/bin $bin/
-
-    mkdir $dev
-    mv $out/include $dev/
-
-    # remove dependency on Perl at runtime
-    rm -r $out/etc/ssl/misc
-  '';
-
-  postFixup = ''
-    # Check to make sure the main output doesn't depend on perl
-    if grep -r '${perl}' $out; then
-      echo "Found an erroneous dependency on perl ^^^" >&2
-      exit 1
-    fi
-  '';
-
-  crossAttrs = {
-    # upstream patch: https://rt.openssl.org/Ticket/Display.html?id=2558
-    postPatch = ''
-       sed -i -e 's/[$][(]CROSS_COMPILE[)]windres/$(WINDRES)/' Makefile.shared
-=======
 
   opensslCrossSystem = stdenv.cross.openssl.system or 
     (throw "openssl needs its platform name cross building");
@@ -92,14 +16,15 @@
       inherit sha256;
     };
 
-    outputs = [ "out" "man" ];
-
     patches =
       [ ./use-etc-ssl-certs.patch ]
       ++ optional stdenv.isCygwin ./1.0.1-cygwin64.patch
       ++ optional
            (versionOlder version "1.0.2" && (stdenv.isDarwin || (stdenv ? cross && stdenv.cross.libc == "libSystem")))
            ./darwin-arch.patch;
+
+  outputs = [ "dev" "out" "man" "bin" ];
+  setOutputFlags = false;
 
     nativeBuildInputs = [ perl ];
     buildInputs = stdenv.lib.optional withCryptodev cryptodevHeaders;
@@ -120,9 +45,7 @@
       "-DUSE_CRYPTODEV_DIGESTS"
     ];
 
-    makeFlags = [
-      "MANDIR=$(out)/share/man"
-    ];
+  makeFlags = [ "MANDIR=$(man)/share/man" ];
 
     # Parallel building is broken in OpenSSL.
     enableParallelBuilding = false;
@@ -134,15 +57,20 @@
           rm "$out/lib/"*.a
       fi
 
+    mkdir -p $bin
+    mv $out/bin $bin/
+
+    mkdir $dev
+    mv $out/include $dev/
+
       # remove dependency on Perl at runtime
-      rm -r $out/etc/ssl/misc $out/bin/c_rehash
+    rm -r $out/etc/ssl/misc
 
       rmdir $out/etc/ssl/{certs,private}
->>>>>>> 0ee75214
     '';
 
     postFixup = ''
-      # Check to make sure we don't depend on perl
+    # Check to make sure the main output doesn't depend on perl
       if grep -r '${perl}' $out; then
         echo "Found an erroneous dependency on perl ^^^" >&2
         exit 1
