--- conflicted
+++ resolved
@@ -1,10 +1,3 @@
-<<<<<<< HEAD
-{stdenv, autoconf, automake, fetchFromGitHub, fetchpatch, glib, intltool, json_c, libtool, pkgconfig}:
-
-let
-  version = "1.3.0";
-in stdenv.mkDerivation {
-=======
 { stdenv
 , autoconf
 , automake
@@ -18,7 +11,6 @@
 }:
 
 stdenv.mkDerivation rec {
->>>>>>> 1d8a3973
   pname = "libmypaint";
   version = "1.4.0";
 
