{ fetchurl, stdenv, gettext, glibc }:

stdenv.mkDerivation rec {
  name = "libelf-0.8.13";

  src = fetchurl {
    url = "http://www.mr511.de/software/${name}.tar.gz";
    sha256 = "0vf7s9dwk2xkmhb79aigqm0x0yfbw1j0b9ksm51207qwr179n6jr";
  };

  doCheck = true;

<<<<<<< HEAD
  # FIXME needs gcc 4.9 in bootstrap tools
  hardeningDisable = [ "stackprotector" ];

=======
>>>>>>> b571a1a3
  # For cross-compiling, native glibc is needed for the "gencat" program.
  crossAttrs = {
    nativeBuildInputs = [ gettext glibc ];
  };

  # Libelf's custom NLS macros fail to determine the catalog file extension on
  # Darwin, so disable NLS for now.
  # FIXME: Eventually make Gettext a build input on all platforms.
  configureFlags = stdenv.lib.optional stdenv.isDarwin "--disable-nls";

  nativeBuildInputs = [ gettext ];

  meta = {
    description = "ELF object file access library";

    homepage = http://www.mr511.de/software/english.html;

    license = stdenv.lib.licenses.lgpl2Plus;

    platforms = stdenv.lib.platforms.all;
    maintainers = [ ];
  };
}<|MERGE_RESOLUTION|>--- conflicted
+++ resolved
@@ -10,12 +10,9 @@
 
   doCheck = true;
 
-<<<<<<< HEAD
   # FIXME needs gcc 4.9 in bootstrap tools
   hardeningDisable = [ "stackprotector" ];
 
-=======
->>>>>>> b571a1a3
   # For cross-compiling, native glibc is needed for the "gencat" program.
   crossAttrs = {
     nativeBuildInputs = [ gettext glibc ];
