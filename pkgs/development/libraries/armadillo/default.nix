{ stdenv, fetchurl, cmake, openblasCompat, superlu, hdf5 }:

stdenv.mkDerivation rec {
<<<<<<< HEAD
  version = "9.600.5";
  pname = "armadillo";
=======
  version = "9.600.6";
  name = "armadillo-${version}";
>>>>>>> ffbb4d26

  src = fetchurl {
    url = "mirror://sourceforge/arma/armadillo-${version}.tar.xz";
    sha256 = "0wlk1yv9531vpvgja4cpy0sxykrn0p5w376kx86vl45b50yamx7g";
  };

  nativeBuildInputs = [ cmake ];
  buildInputs = [ openblasCompat superlu hdf5 ];

  cmakeFlags = [
    "-DLAPACK_LIBRARY=${openblasCompat}/lib/libopenblas${stdenv.hostPlatform.extensions.sharedLibrary}"
    "-DDETECT_HDF5=ON"
  ];

  patches = [ ./use-unix-config-on-OS-X.patch ];

  meta = with stdenv.lib; {
    description = "C++ linear algebra library";
    homepage = http://arma.sourceforge.net;
    license = licenses.asl20;
    platforms = platforms.unix;
    maintainers = with maintainers; [ juliendehos knedlsepp ];
  };
}<|MERGE_RESOLUTION|>--- conflicted
+++ resolved
@@ -1,13 +1,8 @@
 { stdenv, fetchurl, cmake, openblasCompat, superlu, hdf5 }:
 
 stdenv.mkDerivation rec {
-<<<<<<< HEAD
-  version = "9.600.5";
   pname = "armadillo";
-=======
   version = "9.600.6";
-  name = "armadillo-${version}";
->>>>>>> ffbb4d26
 
   src = fetchurl {
     url = "mirror://sourceforge/arma/armadillo-${version}.tar.xz";
