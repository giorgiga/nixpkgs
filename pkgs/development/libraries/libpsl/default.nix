{ lib, stdenv
, fetchurl
, autoreconfHook
, docbook_xsl
, docbook_xml_dtd_43
, gtk-doc
, lzip
, libidn2
, libunistring
, libxslt
, pkg-config
, python3
<<<<<<< HEAD
, buildPackages
, valgrind
=======
>>>>>>> 3c285dc4
, publicsuffix-list
}:

stdenv.mkDerivation rec {
  pname = "libpsl";
  version = "0.21.5";

  src = fetchurl {
    url = "https://github.com/rockdaboot/libpsl/releases/download/${version}/libpsl-${version}.tar.lz";
    hash = "sha256-mp9qjG7bplDPnqVUdc0XLdKEhzFoBOnHMgLZdXLNOi0=";
  };

  # bin/psl-make-dafsa brings a large runtime closure through python3
  outputs = [ "bin" "out" "dev" ];

  nativeBuildInputs = [
    autoreconfHook
    docbook_xsl
    docbook_xml_dtd_43
    gtk-doc
    lzip
    pkg-config
    libxslt
  ];

  buildInputs = [
    libidn2
    libunistring
    libxslt
    python3
  ];

  propagatedBuildInputs = [
    publicsuffix-list
  ];

  postPatch = ''
    patchShebangs src/psl-make-dafsa
  '';

  preAutoreconf = ''
    gtkdocize
  '';

  configureFlags = [
    # "--enable-gtk-doc"
    "--enable-man"
    "--with-psl-distfile=${publicsuffix-list}/share/publicsuffix/public_suffix_list.dat"
    "--with-psl-file=${publicsuffix-list}/share/publicsuffix/public_suffix_list.dat"
    "--with-psl-testfile=${publicsuffix-list}/share/publicsuffix/test_psl.txt"
    "PYTHON=${lib.getExe buildPackages.python3}"
  ];

  enableParallelBuilding = true;

  doCheck = true;

  meta = with lib; {
    description = "C library for the Publix Suffix List";
    longDescription = ''
      libpsl is a C library for the Publix Suffix List (PSL). A "public suffix"
      is a domain name under which Internet users can directly register own
      names. Browsers and other web clients can use it to avoid privacy-leaking
      "supercookies" and "super domain" certificates, for highlighting parts of
      the domain in a user interface or sorting domain lists by site.
    '';
    homepage = "https://rockdaboot.github.io/libpsl/";
    changelog = "https://raw.githubusercontent.com/rockdaboot/${pname}/${pname}-${version}/NEWS";
    license = licenses.mit;
    maintainers = [ maintainers.c0bw3b ];
    mainProgram = "psl";
    platforms = platforms.unix ++ platforms.windows;
    pkgConfigModules = [ "libpsl" ];
  };
}<|MERGE_RESOLUTION|>--- conflicted
+++ resolved
@@ -10,11 +10,7 @@
 , libxslt
 , pkg-config
 , python3
-<<<<<<< HEAD
 , buildPackages
-, valgrind
-=======
->>>>>>> 3c285dc4
 , publicsuffix-list
 }:
 
