--- conflicted
+++ resolved
@@ -47,13 +47,11 @@
     libidn2
     libunistring
     libxslt
-<<<<<<< HEAD
   ] ++ lib.optional (
-    !stdenv.hostPlatform.isStatic && (stdenv.hostPlatform.isDarwin -> stdenv.buildPlatform == stdenv.hostPlatform)
-  ) python3;
-=======
-  ] ++ lib.optional (!stdenv.hostPlatform.isStatic && !stdenv.hostPlatform.isWindows) python3;
->>>>>>> 3e32c07b
+    !stdenv.hostPlatform.isStatic
+    && !stdenv.hostPlatform.isWindows
+    && (stdenv.hostPlatform.isDarwin -> stdenv.buildPlatform == stdenv.hostPlatform)
+   ) python3;
 
   propagatedBuildInputs = [
     publicsuffix-list
