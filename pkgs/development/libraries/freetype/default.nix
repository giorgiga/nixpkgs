{ stdenv, fetchurl, gnumake
, # FreeType supports sub-pixel rendering.  This is patented by
  # Microsoft, so it is disabled by default.  This option allows it to
  # be enabled.  See http://www.freetype.org/patents.html.
  useEncumberedCode ? false
}:

stdenv.mkDerivation rec {
<<<<<<< HEAD
  name = "freetype-2.4.4";
=======
  name = "freetype-2.4.10";
>>>>>>> 8c4a613f

  src = fetchurl {
    url = "mirror://sourceforge/freetype/${name}.tar.bz2";
    sha256 = "0bwrkqpygayfc1rf6rr1nb8l3svgn1fmjz8davg2hnf46cn293hc";
  };

  outputs = [ "dev" "out" ];

  configureFlags = "--disable-static --bindir=$(dev)/bin";

  # FreeType requires GNU Make, which is not part of stdenv on FreeBSD.
  buildInputs = stdenv.lib.optional (stdenv.system == "i686-freebsd") gnumake;

  NIX_CFLAGS_COMPILE = stdenv.lib.optionalString useEncumberedCode
    "-DFT_CONFIG_OPTION_SUBPIXEL_RENDERING=1";

  # The asm for armel is written with the 'asm' keyword.
  CFLAGS = stdenv.lib.optionalString stdenv.isArm "-std=gnu99";

<<<<<<< HEAD
  postInstall =
    ''
      mkdir $dev/lib
      mv $out/lib/pkgconfig $dev/lib/
    '';

=======
  # FreeType requires GNU Make, which is not part of stdenv on FreeBSD.
  buildInputs = stdenv.lib.optional (!stdenv.isLinux) gnumake;

  enableParallelBuilding = true;

  postInstall =
    ''
      ln -s freetype2/freetype $out/include/freetype
    '';

  crossAttrs = {
    # Somehow it calls the unwrapped gcc, "i686-pc-linux-gnu-gcc", instead
    # of gcc. I think it's due to the unwrapped gcc being in the PATH. I don't
    # know why it's on the PATH.
    configureFlags = "--disable-static CC_BUILD=gcc";
  };

>>>>>>> 8c4a613f
  meta = {
    description = "A font rendering engine";
    homepage = http://www.freetype.org/;
    license = "GPLv2+"; # or the FreeType License (BSD + advertising clause)
  };
}<|MERGE_RESOLUTION|>--- conflicted
+++ resolved
@@ -6,11 +6,7 @@
 }:
 
 stdenv.mkDerivation rec {
-<<<<<<< HEAD
-  name = "freetype-2.4.4";
-=======
   name = "freetype-2.4.10";
->>>>>>> 8c4a613f
 
   src = fetchurl {
     url = "mirror://sourceforge/freetype/${name}.tar.bz2";
@@ -21,23 +17,12 @@
 
   configureFlags = "--disable-static --bindir=$(dev)/bin";
 
-  # FreeType requires GNU Make, which is not part of stdenv on FreeBSD.
-  buildInputs = stdenv.lib.optional (stdenv.system == "i686-freebsd") gnumake;
-
   NIX_CFLAGS_COMPILE = stdenv.lib.optionalString useEncumberedCode
     "-DFT_CONFIG_OPTION_SUBPIXEL_RENDERING=1";
 
   # The asm for armel is written with the 'asm' keyword.
   CFLAGS = stdenv.lib.optionalString stdenv.isArm "-std=gnu99";
 
-<<<<<<< HEAD
-  postInstall =
-    ''
-      mkdir $dev/lib
-      mv $out/lib/pkgconfig $dev/lib/
-    '';
-
-=======
   # FreeType requires GNU Make, which is not part of stdenv on FreeBSD.
   buildInputs = stdenv.lib.optional (!stdenv.isLinux) gnumake;
 
@@ -45,7 +30,9 @@
 
   postInstall =
     ''
-      ln -s freetype2/freetype $out/include/freetype
+      mkdir $dev/lib
+      mv $out/lib/pkgconfig $dev/lib/
+      ln -s freetype2/freetype $dev/include/freetype
     '';
 
   crossAttrs = {
@@ -55,7 +42,6 @@
     configureFlags = "--disable-static CC_BUILD=gcc";
   };
 
->>>>>>> 8c4a613f
   meta = {
     description = "A font rendering engine";
     homepage = http://www.freetype.org/;
