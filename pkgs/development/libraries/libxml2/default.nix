--- conflicted
+++ resolved
@@ -1,15 +1,6 @@
 { stdenv, fetchurl, zlib, xz, python, findXMLCatalogs }:
 
-<<<<<<< HEAD
-let
-  version = "2.9.2";
-  inherit (stdenv.lib) optional;
-in
-
 stdenv.mkDerivation rec {
-=======
-stdenv.mkDerivation (rec {
->>>>>>> 53b38932
   name = "libxml2-${version}";
   version = "2.9.3";
 
@@ -25,7 +16,7 @@
     # Libxml2 has an optional dependency on liblzma.  However, on impure
     # platforms, it may end up using that from /usr/lib, and thus lack a
     # RUNPATH for that, leading to undefined references for its users.
-    ++ optional stdenv.isFreeBSD xz;
+    ++ stdenv.lib.optional stdenv.isFreeBSD xz;
 
   propagatedBuildInputs = [ zlib findXMLCatalogs ];
 
@@ -51,18 +42,4 @@
     platforms = stdenv.lib.platforms.unix;
     maintainers = [ stdenv.lib.maintainers.eelco ];
   };
-<<<<<<< HEAD
-}
-=======
-
-} // stdenv.lib.optionalAttrs pythonSupport {
-  configureFlags = "--with-python=${python}";
-
-  # this is a pair of ugly hacks to make python stuff install into the right place
-  preInstall = ''substituteInPlace python/libxml2mod.la --replace "${python}" "$out"'';
-  installFlags = ''pythondir="$(out)/lib/${python.libPrefix}/site-packages"'';
-
-} // stdenv.lib.optionalAttrs (!pythonSupport) {
-  configureFlags = "--with-python=no"; # otherwise build impurity bites us
-})
->>>>>>> 53b38932
+}