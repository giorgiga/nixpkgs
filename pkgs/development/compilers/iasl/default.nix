{stdenv, fetchurl, bison, flex}:

stdenv.mkDerivation rec {
<<<<<<< HEAD
  name = "iasl-${version}";
  version = "20190108";
=======
  pname = "iasl";
  version = "20181213";
>>>>>>> 1f49035a

  src = fetchurl {
    url = "https://acpica.org/sites/acpica/files/acpica-unix-${version}.tar.gz";
    sha256 = "0bqhr3ndchvfhxb31147z8gd81dysyz5dwkvmp56832d0js2564q";
  };

  NIX_CFLAGS_COMPILE = "-O3";

  buildFlags = "iasl";

  buildInputs = [ bison flex ];

  installPhase =
    ''
      install -d $out/bin
      install generate/unix/bin*/iasl $out/bin
    '';

  meta = {
    description = "Intel ACPI Compiler";
    homepage = http://www.acpica.org/;
    license = stdenv.lib.licenses.iasl;
    platforms = stdenv.lib.platforms.unix;
  };
}<|MERGE_RESOLUTION|>--- conflicted
+++ resolved
@@ -1,13 +1,8 @@
 {stdenv, fetchurl, bison, flex}:
 
 stdenv.mkDerivation rec {
-<<<<<<< HEAD
-  name = "iasl-${version}";
+  pname = "iasl";
   version = "20190108";
-=======
-  pname = "iasl";
-  version = "20181213";
->>>>>>> 1f49035a
 
   src = fetchurl {
     url = "https://acpica.org/sites/acpica/files/acpica-unix-${version}.tar.gz";
