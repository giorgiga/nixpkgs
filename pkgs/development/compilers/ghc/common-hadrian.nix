--- conflicted
+++ resolved
@@ -552,13 +552,9 @@
     autoconf automake m4
     # Python is used in a few scripts invoked by hadrian to generate e.g. rts headers.
     python3
-<<<<<<< HEAD
     # Tool used to update GHC's settings file in postInstall
     bootPkgs.ghc-settings-edit
-  ] ++ lib.optionals (stdenv.isDarwin && stdenv.isAarch64) [
-=======
   ] ++ lib.optionals (stdenv.hostPlatform.isDarwin && stdenv.hostPlatform.isAarch64) [
->>>>>>> fdadb5f0
     autoSignDarwinBinariesHook
   ] ++ lib.optionals enableDocs [
     sphinx
