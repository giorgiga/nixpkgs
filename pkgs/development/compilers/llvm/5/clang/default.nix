--- conflicted
+++ resolved
@@ -49,12 +49,7 @@
       sed -i '1s,^,find_package(Sphinx REQUIRED)\n,' docs/CMakeLists.txt
     '';
 
-<<<<<<< HEAD
-    outputs = [ "out" "lib" "python" ]
-      ++ stdenv.lib.optional enableManpages "man";
-=======
-    outputs = [ "out" "python" ];
->>>>>>> 514f67e3
+    outputs = [ "out" "lib" "python" ];
 
     # Clang expects to find LLVMgold in its own prefix
     # Clang expects to find sanitizer libraries in its own prefix
