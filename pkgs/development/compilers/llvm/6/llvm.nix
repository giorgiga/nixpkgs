{ stdenv
, fetch
, fetchpatch
, cmake
, python
, libffi
, libbfd
, libxml2
, valgrind
, ncurses
, version
, release_version
, zlib
, compiler-rt_src
, libcxxabi
, debugVersion ? false
, enableManpages ? false
, enableSharedLibraries ? true
, enableWasm ? true
, darwin
}:

let
  src = fetch "llvm" "0224xvfg6h40y5lrbnb9qaq3grmdc5rg00xq03s1wxjfbf8krx8z";

  # Used when creating a version-suffixed symlink of libLLVM.dylib
  shortVersion = with stdenv.lib;
    concatStringsSep "." (take 2 (splitString "." release_version));
in stdenv.mkDerivation (rec {
  name = "llvm-${version}";

  unpackPhase = ''
    unpackFile ${src}
    mv llvm-${version}* llvm
    sourceRoot=$PWD/llvm
    unpackFile ${compiler-rt_src}
    mv compiler-rt-* $sourceRoot/projects/compiler-rt
  '';

  outputs = [ "out" "python" ]
    ++ stdenv.lib.optional enableSharedLibraries "lib";

  nativeBuildInputs = [ cmake python ]
    ++ stdenv.lib.optional enableManpages python.pkgs.sphinx;

  buildInputs = [ libxml2 libffi ]
    ++ stdenv.lib.optionals stdenv.isDarwin [ libcxxabi ];

  propagatedBuildInputs = [ ncurses zlib ];

  # TSAN requires XPC on Darwin, which we have no public/free source files for. We can depend on the Apple frameworks
  # to get it, but they're unfree. Since LLVM is rather central to the stdenv, we patch out TSAN support so that Hydra
  # can build this. If we didn't do it, basically the entire nixpkgs on Darwin would have an unfree dependency and we'd
  # get no binary cache for the entire platform. If you really find yourself wanting the TSAN, make this controllable by
  # a flag and turn the flag off during the stdenv build.
  postPatch = stdenv.lib.optionalString stdenv.isDarwin ''
    substituteInPlace ./projects/compiler-rt/cmake/config-ix.cmake \
      --replace 'set(COMPILER_RT_HAS_TSAN TRUE)' 'set(COMPILER_RT_HAS_TSAN FALSE)'

    substituteInPlace cmake/modules/AddLLVM.cmake \
      --replace 'set(_install_name_dir INSTALL_NAME_DIR "@rpath")' "set(_install_name_dir INSTALL_NAME_DIR "$lib/lib")" \
      --replace 'set(_install_rpath "@loader_path/../lib" ''${extra_libdir})' ""
  ''
  # Patch llvm-config to return correct library path based on --link-{shared,static}.
  + stdenv.lib.optionalString (enableSharedLibraries) ''
    substitute '${./llvm-outputs.patch}' ./llvm-outputs.patch --subst-var lib
    patch -p1 < ./llvm-outputs.patch
  '' + ''
    # FileSystem permissions tests fail with various special bits
    substituteInPlace unittests/Support/CMakeLists.txt \
      --replace "Path.cpp" ""
    rm unittests/Support/Path.cpp

    # Revert compiler-rt commit that makes codesign mandatory
    patch -p1 -i ${./compiler-rt-codesign.patch} -d projects/compiler-rt
  '' + stdenv.lib.optionalString stdenv.hostPlatform.isMusl ''
    patch -p1 -i ${../TLI-musl.patch}
    substituteInPlace unittests/Support/CMakeLists.txt \
      --replace "add_subdirectory(DynamicLibrary)" ""
    rm unittests/Support/DynamicLibrary/DynamicLibraryTest.cpp
    patch -p1 -i ${./sanitizers-nongnu.patch} -d projects/compiler-rt
  '';

  # hacky fix: created binaries need to be run before installation
  preBuild = ''
    mkdir -p $out/
    ln -sv $PWD/lib $out
  '';

  cmakeFlags = with stdenv; [
    "-DCMAKE_BUILD_TYPE=${if debugVersion then "Debug" else "Release"}"
    "-DLLVM_INSTALL_UTILS=ON"  # Needed by rustc
    "-DLLVM_BUILD_TESTS=ON"
    "-DLLVM_ENABLE_FFI=ON"
    "-DLLVM_ENABLE_RTTI=ON"
    "-DCOMPILER_RT_INCLUDE_TESTS=OFF" # FIXME: requires clang source code
  ]
  ++ stdenv.lib.optional enableSharedLibraries
    "-DLLVM_LINK_LLVM_DYLIB=ON"
  ++ stdenv.lib.optionals enableManpages [
    "-DLLVM_BUILD_DOCS=ON"
    "-DLLVM_ENABLE_SPHINX=ON"
    "-DSPHINX_OUTPUT_MAN=ON"
    "-DSPHINX_OUTPUT_HTML=OFF"
    "-DSPHINX_WARNINGS_AS_ERRORS=OFF"
  ]
  ++ stdenv.lib.optional (!isDarwin)
    "-DLLVM_BINUTILS_INCDIR=${libbfd.dev}/include"
  ++ stdenv.lib.optionals (isDarwin) [
    "-DLLVM_ENABLE_LIBCXX=ON"
    "-DCAN_TARGET_i386=false"
  ]
  ++ stdenv.lib.optionals stdenv.hostPlatform.isMusl [
    "-DLLVM_HOST_TRIPLE=${stdenv.hostPlatform.config}"
    "-DLLVM_DEFAULT_TARGET_TRIPLE=${stdenv.targetPlatform.config}"
    "-DTARGET_TRIPLE=${stdenv.targetPlatform.config}"
<<<<<<< HEAD
  ];
=======

    "-DCOMPILER_RT_BUILD_SANITIZERS=OFF"
    "-DCOMPILER_RT_BUILD_XRAY=OFF"
  ] ++ stdenv.lib.optional enableWasm
   "-DLLVM_EXPERIMENTAL_TARGETS_TO_BUILD=WebAssembly"
  ;
>>>>>>> 3ab2949e

  postBuild = ''
    rm -fR $out

    paxmark m bin/{lli,llvm-rtdyld}
    paxmark m unittests/ExecutionEngine/MCJIT/MCJITTests
    paxmark m unittests/ExecutionEngine/Orc/OrcJITTests
    paxmark m unittests/Support/SupportTests
    paxmark m bin/lli-child-target
  '';

  preCheck = ''
    export LD_LIBRARY_PATH=$LD_LIBRARY_PATH:$PWD/lib
  '';

  postInstall = ''
    mkdir -p $python/share
    mv $out/share/opt-viewer $python/share/opt-viewer
  ''
  + stdenv.lib.optionalString enableSharedLibraries ''
    moveToOutput "lib/libLLVM-*" "$lib"
    moveToOutput "lib/libLLVM${stdenv.hostPlatform.extensions.sharedLibrary}" "$lib"
    substituteInPlace "$out/lib/cmake/llvm/LLVMExports-${if debugVersion then "debug" else "release"}.cmake" \
      --replace "\''${_IMPORT_PREFIX}/lib/libLLVM-" "$lib/lib/libLLVM-"
  ''
  + stdenv.lib.optionalString (stdenv.isDarwin && enableSharedLibraries) ''
    substituteInPlace "$out/lib/cmake/llvm/LLVMExports-${if debugVersion then "debug" else "release"}.cmake" \
      --replace "\''${_IMPORT_PREFIX}/lib/libLLVM.dylib" "$lib/lib/libLLVM.dylib"
    ln -s $lib/lib/libLLVM.dylib $lib/lib/libLLVM-${shortVersion}.dylib
    ln -s $lib/lib/libLLVM.dylib $lib/lib/libLLVM-${release_version}.dylib
  '';

  doCheck = stdenv.isLinux && (!stdenv.isi686);

  checkTarget = "check-all";

  enableParallelBuilding = true;

  passthru.src = src;

  meta = {
    description = "Collection of modular and reusable compiler and toolchain technologies";
    homepage    = http://llvm.org/;
    license     = stdenv.lib.licenses.ncsa;
    maintainers = with stdenv.lib.maintainers; [ lovek323 raskin viric dtzWill ];
    platforms   = stdenv.lib.platforms.all;
  };
} // stdenv.lib.optionalAttrs enableManpages {
  name = "llvm-manpages-${version}";

  buildPhase = ''
    make docs-llvm-man
  '';

  propagatedBuildInputs = [];

  installPhase = ''
    make -C docs install
  '';

  outputs = [ "out" ];

  doCheck = false;

  meta.description = "man pages for LLVM ${version}";
})<|MERGE_RESOLUTION|>--- conflicted
+++ resolved
@@ -114,16 +114,9 @@
     "-DLLVM_HOST_TRIPLE=${stdenv.hostPlatform.config}"
     "-DLLVM_DEFAULT_TARGET_TRIPLE=${stdenv.targetPlatform.config}"
     "-DTARGET_TRIPLE=${stdenv.targetPlatform.config}"
-<<<<<<< HEAD
-  ];
-=======
-
-    "-DCOMPILER_RT_BUILD_SANITIZERS=OFF"
-    "-DCOMPILER_RT_BUILD_XRAY=OFF"
   ] ++ stdenv.lib.optional enableWasm
    "-DLLVM_EXPERIMENTAL_TARGETS_TO_BUILD=WebAssembly"
   ;
->>>>>>> 3ab2949e
 
   postBuild = ''
     rm -fR $out
