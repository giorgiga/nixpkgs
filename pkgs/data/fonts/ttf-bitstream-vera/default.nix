<<<<<<< HEAD
{ stdenv, fetchzip }:
let
  pname = "ttf-bitstream-vera";
  version = "1.10";
in
fetchzip rec {
  name = "${pname}-${version}";
=======
{ lib, fetchzip }:
>>>>>>> 8abe5ee0

  url = "mirror://gnome/sources/${pname}/${stdenv.lib.versions.majorMinor version}/${name}.tar.bz2";

  postFetch = ''
    tar -xjf $downloadedFile --strip-components=1
    install -m444 -Dt $out/share/fonts/truetype *.ttf
  '';

  sha256 = "179hal4yi3367jg8rsvqx6h2w4s0kn9zzrv8c47sslyg28g39s4m";

  meta = {
  };
}<|MERGE_RESOLUTION|>--- conflicted
+++ resolved
@@ -1,4 +1,3 @@
-<<<<<<< HEAD
 { stdenv, fetchzip }:
 let
   pname = "ttf-bitstream-vera";
@@ -6,9 +5,6 @@
 in
 fetchzip rec {
   name = "${pname}-${version}";
-=======
-{ lib, fetchzip }:
->>>>>>> 8abe5ee0
 
   url = "mirror://gnome/sources/${pname}/${stdenv.lib.versions.majorMinor version}/${name}.tar.bz2";
 
