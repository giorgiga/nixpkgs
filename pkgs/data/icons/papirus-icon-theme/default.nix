{ stdenv, fetchFromGitHub, gtk3 }:

stdenv.mkDerivation rec {
  name = "papirus-icon-theme-${version}";
  version = "20180214";

  src = fetchFromGitHub {
    owner = "PapirusDevelopmentTeam";
    repo = "papirus-icon-theme";
    rev = version;
<<<<<<< HEAD
    sha256 = "10q7ppizzqi8c564jydqivia43gp4j1z984igfyym2mdwdw71mzq";
=======
    sha256 = "0lsp5cmq5wdqw6vyh6hqqrshgpzxfj8dx87l7qdlgrk73dajjmki";
>>>>>>> da86dadb
  };

  nativeBuildInputs = [ gtk3 ];

  installPhase = ''
     mkdir -p $out/share/icons
     mv {,e}Papirus* $out/share/icons
  '';

  postFixup = ''
    for theme in $out/share/icons/*; do
      gtk-update-icon-cache $theme
    done
  '';

  meta = with stdenv.lib; {
    description = "Papirus icon theme";
    homepage = https://github.com/PapirusDevelopmentTeam/papirus-icon-theme;
    license = licenses.lgpl3;
    platforms = platforms.all;
  };
}<|MERGE_RESOLUTION|>--- conflicted
+++ resolved
@@ -8,11 +8,7 @@
     owner = "PapirusDevelopmentTeam";
     repo = "papirus-icon-theme";
     rev = version;
-<<<<<<< HEAD
-    sha256 = "10q7ppizzqi8c564jydqivia43gp4j1z984igfyym2mdwdw71mzq";
-=======
     sha256 = "0lsp5cmq5wdqw6vyh6hqqrshgpzxfj8dx87l7qdlgrk73dajjmki";
->>>>>>> da86dadb
   };
 
   nativeBuildInputs = [ gtk3 ];
