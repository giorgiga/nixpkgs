--- conflicted
+++ resolved
@@ -65,13 +65,10 @@
     # https://github.com/curl/curl/commit/f5c616930b5cf148b1b2632da4f5963ff48bdf88
     # TODO: Remove this patch when 8.11.1/8.12.0 releases
     ./fix-netrc-regression.patch
-<<<<<<< HEAD
-=======
 
     # https://github.com/curl/curl/issues/15513
     # https://github.com/curl/curl/commit/0cdde0fdfbeb8c35420f6d03fa4b77ed73497694
     ./fix-netrc-regression-2.patch
->>>>>>> 57f66828
   ];
 
   # this could be accomplished by updateAutotoolsGnuConfigScriptsHook, but that causes infinite recursion
