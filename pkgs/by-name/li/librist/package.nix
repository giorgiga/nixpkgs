{
  stdenv,
  lib,
  fetchFromGitLab,
  meson,
  ninja,
  pkg-config,
  cjson,
  cmocka,
  mbedtls,
}:

stdenv.mkDerivation rec {
  pname = "librist";
  version = "0.2.11";

  src = fetchFromGitLab {
    domain = "code.videolan.org";
    owner = "rist";
    repo = "librist";
    rev = "v${version}";
    hash = "sha256-xWqyQl3peB/ENReMcDHzIdKXXCYOJYbhhG8tcSh36dY=";
  };

<<<<<<< HEAD
=======
  # avoid rebuild on Linux for now
  patches = lib.optionals stdenv.isDarwin [
    # https://code.videolan.org/rist/librist/-/issues/192
    ./no-brew-darwin.diff
  ];

>>>>>>> 36d6a1bc
  nativeBuildInputs = [
    meson
    ninja
    pkg-config
  ];

  buildInputs = [
    cjson
    cmocka
    mbedtls
  ];

  meta = with lib; {
    description = "Library that can be used to easily add the RIST protocol to your application";
    homepage = "https://code.videolan.org/rist/librist";
    license = with licenses; [
      bsd2
      mit
      isc
    ];
    maintainers = with maintainers; [ raphaelr ];
    platforms = platforms.all;
  };
}<|MERGE_RESOLUTION|>--- conflicted
+++ resolved
@@ -22,15 +22,12 @@
     hash = "sha256-xWqyQl3peB/ENReMcDHzIdKXXCYOJYbhhG8tcSh36dY=";
   };
 
-<<<<<<< HEAD
-=======
   # avoid rebuild on Linux for now
   patches = lib.optionals stdenv.isDarwin [
     # https://code.videolan.org/rist/librist/-/issues/192
     ./no-brew-darwin.diff
   ];
 
->>>>>>> 36d6a1bc
   nativeBuildInputs = [
     meson
     ninja
