--- conflicted
+++ resolved
@@ -13,29 +13,17 @@
 
 rustPlatform.buildRustPackage rec {
   pname = "uv";
-<<<<<<< HEAD
-  version = "0.5.4";
-=======
   version = "0.5.5";
->>>>>>> 32128d87
 
   src = fetchFromGitHub {
     owner = "astral-sh";
     repo = "uv";
     rev = "refs/tags/${version}";
-<<<<<<< HEAD
-    hash = "sha256-Kieh76RUrDEwdL04mvCXOqbXHasMMpXRqp0LwMOIHdM=";
-  };
-
-  useFetchCargoVendor = true;
-  cargoHash = "sha256-ZhHUKotXVDdwJs2kqIxME5I1FitWetx7FrQtluuIUWo=";
-=======
     hash = "sha256-E0U6K+lvtIM9htpMpFN36JHA772LgTHaTCVGiTTlvQk=";
   };
 
   useFetchCargoVendor = true;
   cargoHash = "sha256-WbA0/HojU/E2ccAvV2sv9EAXLqcb+99LFHxddcYFZFw=";
->>>>>>> 32128d87
 
   nativeBuildInputs = [
     cmake
