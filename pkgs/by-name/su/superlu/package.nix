--- conflicted
+++ resolved
@@ -45,12 +45,6 @@
 
   propagatedBuildInputs = [ blas ];
 
-<<<<<<< HEAD
-  cmakeFlags = [
-    (lib.cmakeBool "BUILD_SHARED_LIBS" true)
-    (lib.cmakeBool "enable_fortran" true)
-  ];
-=======
   cmakeFlags =
     [
       (lib.cmakeBool "BUILD_SHARED_LIBS" true)
@@ -61,7 +55,6 @@
       # https://github.com/xiaoyeli/superlu/issues/155
       "-DBLA_VENDOR=Generic"
     ];
->>>>>>> 2b37eced
 
   doCheck = true;
 
