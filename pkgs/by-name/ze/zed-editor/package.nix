{
  lib,
  rustPlatform,
  fetchFromGitHub,
  cmake,
  copyDesktopItems,
  curl,
  perl,
  pkg-config,
  protobuf,
  fontconfig,
  freetype,
  libgit2,
  openssl,
  sqlite,
  zlib,
  zstd,
  alsa-lib,
  libxkbcommon,
  wayland,
  libglvnd,
  xorg,
  stdenv,
  makeFontsConf,
  vulkan-loader,
  envsubst,
  gitUpdater,
  cargo-about,
  versionCheckHook,
  zed-editor,
  buildFHSEnv,
  cargo-bundle,
  git,
  apple-sdk_15,
  darwinMinVersionHook,
  makeWrapper,
<<<<<<< HEAD
  nodejs,
=======
  nodejs_22,
  libGL,
  libX11,
  libXext,
  livekit-libwebrtc,
>>>>>>> f244d656

  withGLES ? false,
}:

assert withGLES -> stdenv.hostPlatform.isLinux;

let
  executableName = "zeditor";
  # Based on vscode.fhs
  # Zed allows for users to download and use extensions
  # which often include the usage of pre-built binaries.
  # See #309662
  #
  # buildFHSEnv allows for users to use the existing Zed
  # extension tooling without significant pain.
  fhs =
    {
      additionalPkgs ? pkgs: [ ],
    }:
    buildFHSEnv {
      # also determines the name of the wrapped command
      name = executableName;

      # additional libraries which are commonly needed for extensions
      targetPkgs =
        pkgs:
        (with pkgs; [
          # ld-linux-x86-64-linux.so.2 and others
          glibc
        ])
        ++ additionalPkgs pkgs;

      # symlink shared assets, including icons and desktop entries
      extraInstallCommands = ''
        ln -s "${zed-editor}/share" "$out/"
      '';

      runScript = "${zed-editor}/bin/${executableName}";

      passthru = {
        inherit executableName;
        inherit (zed-editor) pname version;
      };

      meta = zed-editor.meta // {
        description = ''
          Wrapped variant of ${zed-editor.pname} which launches in a FHS compatible environment.
          Should allow for easy usage of extensions without nix-specific modifications.
        '';
      };
    };
in
rustPlatform.buildRustPackage rec {
  pname = "zed-editor";
  version = "0.166.1";

  src = fetchFromGitHub {
    owner = "zed-industries";
    repo = "zed";
    tag = "v${version}";
    hash = "sha256-ss4dz9qPAP6eIYbG3S5QJaSR5zEyEqLBjfacj/eb7AE=";
  };

  patches = [
    # Zed uses cargo-install to install cargo-about during the script execution.
    # We provide cargo-about ourselves and can skip this step.
    # Until https://github.com/zed-industries/zed/issues/19971 is fixed,
    # we also skip any crate for which the license cannot be determined.
    ./0001-generate-licenses.patch
    # See https://github.com/zed-industries/zed/pull/21661#issuecomment-2524161840
    "script/patches/use-cross-platform-livekit.patch"
  ];

  postPatch =
    lib.optionalString stdenv.hostPlatform.isLinux ''
      # Dynamically link WebRTC instead of static
      substituteInPlace ../${pname}-${version}-vendor/webrtc-sys-*/build.rs \
        --replace-fail "cargo:rustc-link-lib=static=webrtc" "cargo:rustc-link-lib=dylib=webrtc"
    ''
    + lib.optionalString stdenv.hostPlatform.isDarwin ''
      # On Darwin, linking against the dylib results in Rust linker errors, while
      # linking against the framework works fine.
      substituteInPlace ../${pname}-${version}-vendor/webrtc-sys-*/build.rs \
        --replace-fail "cargo:rustc-link-lib=static=webrtc" "cargo:rustc-link-lib=framework=webrtc" \
        --replace-fail 'println!("cargo:rustc-link-search=native={}", webrtc_lib.to_str().unwrap());' \
                       'println!("cargo:rustc-link-search=framework={}/Library/Frameworks", webrtc_dir.to_str().unwrap());'
    '';

  useFetchCargoVendor = true;
  cargoHash = "sha256-HbOdY+6FKGTK5gW2BkWSdciBvTx+oKhCchFvwKEoGNE=";

  nativeBuildInputs =
    [
      cmake
      copyDesktopItems
      curl
      perl
      pkg-config
      protobuf
      rustPlatform.bindgenHook
      cargo-about
    ]
    ++ lib.optionals stdenv.hostPlatform.isLinux [ makeWrapper ]
    ++ lib.optionals stdenv.hostPlatform.isDarwin [ cargo-bundle ];

  dontUseCmakeConfigure = true;

  buildInputs =
    [
      curl
      fontconfig
      freetype
      libgit2
      openssl
      sqlite
      zlib
      zstd
    ]
    ++ lib.optionals stdenv.hostPlatform.isLinux [
      alsa-lib
      libxkbcommon
      wayland
      xorg.libxcb
      # required by livekit:
      libGL
      libX11
      libXext
    ]
    ++ lib.optionals stdenv.hostPlatform.isDarwin [
      apple-sdk_15
      # ScreenCaptureKit, required by livekit, is only available on 12.3 and up:
      # https://developer.apple.com/documentation/screencapturekit
      (darwinMinVersionHook "12.3")
    ];

  cargoBuildFlags = [
    "--package=zed"
    "--package=cli"
  ];

  # Required on darwin because we don't have access to the
  # proprietary Metal shader compiler.
  buildFeatures = lib.optionals stdenv.hostPlatform.isDarwin [ "gpui/runtime_shaders" ];

  env = {
    ZSTD_SYS_USE_PKG_CONFIG = true;
    FONTCONFIG_FILE = makeFontsConf {
      fontDirectories = [
        "${src}/assets/fonts/plex-mono"
        "${src}/assets/fonts/plex-sans"
      ];
    };
    # Setting this environment variable allows to disable auto-updates
    # https://zed.dev/docs/development/linux#notes-for-packaging-zed
    ZED_UPDATE_EXPLANATION = "Zed has been installed using Nix. Auto-updates have thus been disabled.";
    # Used by `zed --version`
    RELEASE_VERSION = version;
    LK_CUSTOM_WEBRTC = livekit-libwebrtc;
  };

  RUSTFLAGS = if withGLES then "--cfg gles" else "";
  gpu-lib = if withGLES then libglvnd else vulkan-loader;

  preBuild = ''
    bash script/generate-licenses
  '';

  postFixup = lib.optionalString stdenv.hostPlatform.isLinux ''
    patchelf --add-rpath ${gpu-lib}/lib $out/libexec/*
    patchelf --add-rpath ${wayland}/lib $out/libexec/*
    wrapProgram $out/libexec/zed-editor --suffix PATH : ${lib.makeBinPath [ nodejs ]}
  '';

  preCheck = ''
    export HOME=$(mktemp -d);
  '';

  checkFlags =
    [
      # Flaky: unreliably fails on certain hosts (including Hydra)
      "--skip=zed::tests::test_window_edit_state_restoring_enabled"
    ]
    ++ lib.optionals stdenv.hostPlatform.isLinux [
      # Fails on certain hosts (including Hydra) for unclear reason
      "--skip=test_open_paths_action"
    ];

  installPhase =
    if stdenv.hostPlatform.isDarwin then
      ''
        runHook preInstall

        # cargo-bundle expects the binary in target/release
        mv target/${stdenv.hostPlatform.rust.cargoShortTarget}/release/zed target/release/zed

        pushd crates/zed

        # Note that this is GNU sed, while Zed's bundle-mac uses BSD sed
        sed -i "s/package.metadata.bundle-stable/package.metadata.bundle/" Cargo.toml
        export CARGO_BUNDLE_SKIP_BUILD=true
        app_path=$(cargo bundle --release | xargs)

        # We're not using Zed's fork of cargo-bundle, so we must manually append their plist extensions
        # Remove closing tags from Info.plist (last two lines)
        head -n -2 $app_path/Contents/Info.plist > Info.plist
        # Append extensions
        cat resources/info/*.plist >> Info.plist
        # Add closing tags
        printf "</dict>\n</plist>\n" >> Info.plist
        mv Info.plist $app_path/Contents/Info.plist

        popd

        mkdir -p $out/Applications $out/bin
        # Zed expects git next to its own binary
        ln -s ${git}/bin/git $app_path/Contents/MacOS/git
        mv target/${stdenv.hostPlatform.rust.cargoShortTarget}/release/cli $app_path/Contents/MacOS/cli
        mv $app_path $out/Applications/

        # Physical location of the CLI must be inside the app bundle as this is used
        # to determine which app to start
        ln -s $out/Applications/Zed.app/Contents/MacOS/cli $out/bin/zeditor

        runHook postInstall
      ''
    else
      ''
        runHook preInstall

        mkdir -p $out/bin $out/libexec
        cp target/${stdenv.hostPlatform.rust.cargoShortTarget}/release/zed $out/libexec/zed-editor
        cp target/${stdenv.hostPlatform.rust.cargoShortTarget}/release/cli $out/bin/zeditor

        install -D ${src}/crates/zed/resources/app-icon@2x.png $out/share/icons/hicolor/1024x1024@2x/apps/zed.png
        install -D ${src}/crates/zed/resources/app-icon.png $out/share/icons/hicolor/512x512/apps/zed.png

        # extracted from https://github.com/zed-industries/zed/blob/v0.141.2/script/bundle-linux (envsubst)
        # and https://github.com/zed-industries/zed/blob/v0.141.2/script/install.sh (final desktop file name)
        (
          export DO_STARTUP_NOTIFY="true"
          export APP_CLI="zeditor"
          export APP_ICON="zed"
          export APP_NAME="Zed"
          export APP_ARGS="%U"
          mkdir -p "$out/share/applications"
          ${lib.getExe envsubst} < "crates/zed/resources/zed.desktop.in" > "$out/share/applications/dev.zed.Zed.desktop"
        )

        runHook postInstall
      '';

  nativeInstallCheckInputs = [
    versionCheckHook
  ];
  versionCheckProgram = "${placeholder "out"}/bin/zeditor";
  versionCheckProgramArg = [ "--version" ];
  doInstallCheck = true;

  passthru = {
    updateScript = gitUpdater {
      rev-prefix = "v";
      ignoredVersions = "(*-pre|0.999999.0|0.9999-temporary)";
    };
    fhs = fhs { };
    fhsWithPackages = f: fhs { additionalPkgs = f; };
  };

  meta = {
    description = "High-performance, multiplayer code editor from the creators of Atom and Tree-sitter";
    homepage = "https://zed.dev";
    changelog = "https://github.com/zed-industries/zed/releases/tag/${src.tag}";
    license = lib.licenses.gpl3Only;
    maintainers = with lib.maintainers; [
      GaetanLepage
      niklaskorz
    ];
    mainProgram = "zeditor";
    platforms = lib.platforms.linux ++ lib.platforms.darwin;
  };
}<|MERGE_RESOLUTION|>--- conflicted
+++ resolved
@@ -34,15 +34,11 @@
   apple-sdk_15,
   darwinMinVersionHook,
   makeWrapper,
-<<<<<<< HEAD
   nodejs,
-=======
-  nodejs_22,
   libGL,
   libX11,
   libXext,
   livekit-libwebrtc,
->>>>>>> f244d656
 
   withGLES ? false,
 }:
