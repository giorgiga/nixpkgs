--- conflicted
+++ resolved
@@ -13,20 +13,12 @@
 
 stdenv.mkDerivation rec {
   pname = "iwd";
-<<<<<<< HEAD
-  version = "3.1";
-=======
   version = "3.2";
->>>>>>> 57f66828
 
   src = fetchgit {
     url = "https://git.kernel.org/pub/scm/network/wireless/iwd.git";
     rev = version;
-<<<<<<< HEAD
-    hash = "sha256-WVtZiNcmQRo6reMu9nkB0Z/Y2AAq+FF8F1xB0Tcth0U=";
-=======
     hash = "sha256-8jIZu0jHo0jkJbD1Vs+ncEZDxO+KoaOXzkX+HiEI6rg=";
->>>>>>> 57f66828
   };
 
   outputs = [ "out" "man" "doc" ]
