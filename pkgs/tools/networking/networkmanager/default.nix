--- conflicted
+++ resolved
@@ -106,11 +106,7 @@
     homepage = "https://wiki.gnome.org/Projects/NetworkManager";
     description = "Network configuration and management tool";
     license = licenses.gpl2Plus;
-<<<<<<< HEAD
-    maintainers = with maintainers; [ phreedom domenkozar obadz worldofpeace maxeaubrey ];
-=======
     maintainers = teams.freedesktop.members ++ (with maintainers; [ phreedom domenkozar obadz ]);
->>>>>>> b28f0d64
     platforms = platforms.linux;
   };
 }