{ stdenv, fetchurl, aterm, db4, perl, curl, bzip2, openssl ? null
, storeDir ? "/nix/store"
, stateDir ? "/nix/var"
, supportOldDBs ? true
}:

stdenv.mkDerivation {
<<<<<<< HEAD
  name = "nix-0.13pre14722";
  
  src = fetchurl {
    url = http://hydra.nixos.org/build/6757/download/1/nix-0.13pre14722.tar.bz2;
    sha256 = "1459dd526a7805dedee91033313da4da249bf2ef13eb89c8c2a64e326464f68b";
=======
  name = "nix-0.13pre15214";
  
  src = fetchurl {
    url = http://hydra.nixos.org/build/17407/download/1/nix-0.13pre15214.tar.bz2;
    sha256 = "b2423eebb0c70fa2c38d11b5d5e6d8794ebc7283dfde8d1f1c02c54846014ab2";
>>>>>>> 4c02ccd1
  };

  buildInputs = [perl curl openssl];

  configureFlags = ''
    --with-store-dir=${storeDir} --localstatedir=${stateDir}
    --with-aterm=${aterm} --with-bzip2=${bzip2}
    ${if supportOldDBs then "--with-bdb=${db4}" else "--disable-old-db-compat"}
    --disable-init-state
  '';

  doCheck = true;

  passthru = { inherit aterm; };

  meta = {
    description = "The Nix Deployment System";
    homepage = http://nixos.org/;
    license = "LGPL";
  };
}<|MERGE_RESOLUTION|>--- conflicted
+++ resolved
@@ -5,19 +5,11 @@
 }:
 
 stdenv.mkDerivation {
-<<<<<<< HEAD
-  name = "nix-0.13pre14722";
-  
-  src = fetchurl {
-    url = http://hydra.nixos.org/build/6757/download/1/nix-0.13pre14722.tar.bz2;
-    sha256 = "1459dd526a7805dedee91033313da4da249bf2ef13eb89c8c2a64e326464f68b";
-=======
   name = "nix-0.13pre15214";
   
   src = fetchurl {
     url = http://hydra.nixos.org/build/17407/download/1/nix-0.13pre15214.tar.bz2;
     sha256 = "b2423eebb0c70fa2c38d11b5d5e6d8794ebc7283dfde8d1f1c02c54846014ab2";
->>>>>>> 4c02ccd1
   };
 
   buildInputs = [perl curl openssl];
