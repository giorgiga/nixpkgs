--- conflicted
+++ resolved
@@ -11,12 +11,8 @@
     hash = "sha256-WIJyCpnlD6/c7PG+ZPmUT8qfPelRY9Od1Dk9Ro1y1yY=";
   };
 
-<<<<<<< HEAD
   buildInputs = [ oniguruma ] ++
-    lib.optionals stdenv.isLinux [ acl attr libcap liburing ];
-=======
-  buildInputs = [ oniguruma ] ++ lib.optionals stdenv.hostPlatform.isLinux [ libcap acl liburing ];
->>>>>>> 210a5474
+    lib.optionals stdenv.hostPlatform.isLinux [ acl attr libcap liburing ];
 
   configureFlags = [ "--enable-release" ];
   makeFlags = [ "PREFIX=$(out)" ];
