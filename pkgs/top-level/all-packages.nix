/* This file composes the Nix Packages collection.  That is, it
   imports the functions that build the various packages, and calls
   them with appropriate arguments.  The result is a set of all the
   packages in the Nix Packages collection for some particular
   platform.

   You want to get to know where to add a new package ?
   Have a look at nixpkgs/maintainers/docs/classification.txt */


{ # The system (e.g., `i686-linux') for which to build the packages.
  system ? builtins.currentSystem

  # Usually, the system type uniquely determines the stdenv and thus
  # how to build the packages.  But on some platforms we have
  # different stdenvs, leading to different ways to build the
  # packages.  For instance, on Windows we support both Cygwin and
  # Mingw builds.  In both cases, `system' is `i686-cygwin'.  The
  # attribute `stdenvType' is used to select the specific kind of
  # stdenv to use, e.g., `i686-mingw'.
, stdenvType ? system

, # The standard environment to use.  Only used for bootstrapping.  If
  # null, the default standard environment is used.
  bootStdenv ? null

  # More flags for the bootstrapping of stdenv.
, noSysDirs ? true
, gccWithCC ? true
, gccWithProfiling ? true

, # Allow a configuration attribute set to be passed in as an
  # argument.  Otherwise, it's read from $NIXPKGS_CONFIG or
  # ~/.nixpkgs/config.nix.
  config ? null
, crossSystem ? null
}:


let config_ = config; in # rename the function argument

let

  lib = import ../lib; # see also libTests below

  # The contents of the configuration file found at $NIXPKGS_CONFIG or
  # $HOME/.nixpkgs/config.nix.
  # for NIXOS (nixos-rebuild): use nixpkgs.config option
  config =
    let
      toPath = builtins.toPath;
      getEnv = x: if builtins ? getEnv then builtins.getEnv x else "";
      pathExists = name:
        builtins ? pathExists && builtins.pathExists (toPath name);

      configFile = getEnv "NIXPKGS_CONFIG";
      homeDir = getEnv "HOME";
      configFile2 = homeDir + "/.nixpkgs/config.nix";

      configExpr =
        if config_ != null then config_
        else if configFile != "" && pathExists configFile then import (toPath configFile)
        else if homeDir != "" && pathExists configFile2 then import (toPath configFile2)
        else {};

    in
      # allow both:
      # { /* the config */ } and
      # { pkgsOrig, pkgs, ... } : { /* the config */ }
      if builtins.isFunction configExpr
        then configExpr { inherit pkgs pkgsOrig; }
        else configExpr;

  # Return an attribute from the Nixpkgs configuration file, or
  # a default value if the attribute doesn't exist.
  getConfig = attrPath: default: lib.attrByPath attrPath default config;


  # Helper functions that are exported through `pkgs'.
  helperFunctions =
    (import ../stdenv/adapters.nix { inherit (pkgs) dietlibc fetchurl runCommand; }) //
    (import ../build-support/trivial-builders.nix { inherit (pkgs) stdenv; inherit (pkgs.xorg) lndir; });


  # Allow packages to be overriden globally via the `packageOverrides'
  # configuration option, which must be a function that takes `pkgs'
  # as an argument and returns a set of new or overriden packages.
  # `__overrides' is a magic attribute that causes the attributes in
  # its value to be added to the surrounding `rec'.  The
  # `packageOverrides' function is called with the *original*
  # (un-overriden) set of packages, allowing packageOverrides
  # attributes to refer to the original attributes (e.g. "foo =
  # ... pkgs.foo ...").
  __overrides = (getConfig ["packageOverrides"] (pkgs: {})) pkgsOrig;

  pkgsOrig = pkgsFun {}; # the un-overriden packages, passed to packageOverrides
  pkgsOverriden = pkgsFun __overrides; # the overriden, final packages
  pkgs = pkgsOverriden // helperFunctions;


  # The package compositions.  Yes, this isn't properly indented.
  pkgsFun = __overrides: with helperFunctions; rec {


  inherit __overrides;


  # For convenience, allow callers to get the path to Nixpkgs.
  path = ../..;


  ### Symbolic names.


  x11 = xlibsWrapper;

  # `xlibs' is the set of X library components.  This used to be the
  # old modular X libraries project (called `xlibs') but now it's just
  # the set of packages in the modular X.org tree (which also includes
  # non-library components like the server, drivers, fonts, etc.).
  xlibs = xorg // {xlibs = xlibsWrapper;};


  ### Helper functions.


  inherit lib config getConfig;

  inherit (lib) lowPrio appendToName makeOverridable;

  # Applying this to an attribute set will cause nix-env to look
  # inside the set for derivations.
  recurseIntoAttrs = attrs: attrs // {recurseForDerivations = true;};

  useFromStdenv = it : alternative : if ((bootStdenv != null ||
    crossSystem == null) && builtins.hasAttr it stdenv) then
    (builtins.getAttr it stdenv) else alternative;

  # Return the first available value in the order: pkg.val, val, or default.
  getPkgConfig = pkg : val : default : (getConfig [ pkg val ] (getConfig [ val ] default));

  # Check absence of non-used options
  checker = x: flag: opts: config:
    (if flag then let result=(
      (import ../build-support/checker)
      opts config); in
      (if (result=="") then x else
      abort ("Unknown option specified: " + result))
    else x);

  builderDefs = composedArgsAndFun (import ../build-support/builder-defs/builder-defs.nix) {
    inherit stringsWithDeps lib stdenv writeScript
      fetchurl fetchmtn fetchgit;
  };

  composedArgsAndFun = lib.composedArgsAndFun;

  builderDefsPackage = builderDefs.builderDefsPackage builderDefs;

  stringsWithDeps = lib.stringsWithDeps;


  ### STANDARD ENVIRONMENT


  allStdenvs = import ../stdenv {
    inherit system stdenvType;
    allPackages = args: import ./all-packages.nix ({ inherit config; } // args);
  };

  defaultStdenv = allStdenvs.stdenv;

  stdenvCross = makeStdenvCross defaultStdenv crossSystem (binutilsCross crossSystem)
    (gccCrossStageFinal crossSystem);

  stdenv = 
    if bootStdenv != null then bootStdenv else
      let changer = getConfig ["replaceStdenv"] null;
      in if changer != null then
        changer {
          stdenv = stdenvCross;
          overrideSetup = overrideSetup;
        }
      else stdenvCross;

  forceBuildDrv = drv : drv // { hostDrv = drv.buildDrv; };

  # A stdenv capable of building 32-bit binaries.  On x86_64-linux,
  # it uses GCC compiled with multilib support; on i686-linux, it's
  # just the plain stdenv.
  stdenv_32bit =
    if system == "x86_64-linux" then
      overrideGCC stdenv gcc43_multi
    else
      stdenv;

  ### BUILD SUPPORT

  attrSetToDir = arg : import ../build-support/upstream-updater/attrset-to-dir.nix {
    inherit writeTextFile stdenv lib;
    theAttrSet = arg;
  };

  buildEnv = import ../build-support/buildenv {
    inherit stdenv perl;
  };

  debPackage = {
    debBuild = lib.sumTwoArgs(import ../build-support/deb-package) {
      inherit builderDefs;
    };
    inherit fetchurl stdenv;
  };

  fetchbzr = import ../build-support/fetchbzr {
    inherit stdenv bazaar;
  };

  fetchcvs = import ../build-support/fetchcvs {
    inherit stdenv cvs;
  };

  fetchdarcs = import ../build-support/fetchdarcs {
    inherit stdenv darcs nix;
  };

  fetchgit = import ../build-support/fetchgit {
    inherit stdenv git;
  };

  fetchmtn = import ../build-support/fetchmtn {
    inherit monotone stdenv;
    cacheDB = getConfig ["fetchmtn" "cacheDB"] "";
    defaultDBMirrors = getConfig ["fetchmtn" "defaultDBMirrors"] [];
  };

  fetchsvn = import ../build-support/fetchsvn {
    inherit stdenv subversion openssh;
    sshSupport = true;
  };

  fetchsvnssh = import ../build-support/fetchsvnssh {
    inherit stdenv subversion openssh expect;
    sshSupport = true;
  };

  fetchhg = import ../build-support/fetchhg {
    inherit stdenv mercurial nix;
  };

  # `fetchurl' downloads a file from the network.  The `useFromStdenv'
  # is there to allow stdenv to determine fetchurl.  Used during the
  # stdenv-linux bootstrap phases to prevent lots of different curls
  # from being built.
  fetchurl = useFromStdenv "fetchurl"
    (import ../build-support/fetchurl {
      curl = curl;
      stdenv = stdenv;
    });

  # fetchurlBoot is used for curl and its dependencies in order to
  # prevent a cyclic dependency (curl depends on curl.tar.bz2,
  # curl.tar.bz2 depends on fetchurl, fetchurl depends on curl).  It
  # uses the curl from the previous bootstrap phase (e.g. a statically
  # linked curl in the case of stdenv-linux).
  fetchurlBoot = stdenv.fetchurlBoot;

  resolveMirrorURLs = {url}: fetchurl {
    showURLs = true;
    inherit url;
  };

  makeDesktopItem = import ../build-support/make-desktopitem {
    inherit stdenv;
  };

  makeInitrd = {contents}: import ../build-support/kernel/make-initrd.nix {
    inherit stdenv perl cpio contents platform;
  };

  makeWrapper = makeSetupHook ../build-support/make-wrapper/make-wrapper.sh;

  makeModulesClosure = {kernel, rootModules, allowMissing ? false}:
    import ../build-support/kernel/modules-closure.nix {
      inherit stdenv module_init_tools kernel nukeReferences
        rootModules allowMissing;
    };

  pathsFromGraph = ../build-support/kernel/paths-from-graph.pl;

  srcOnly = args: (import ../build-support/src-only) ({inherit stdenv; } // args);

  substituteAll = import ../build-support/substitute/substitute-all.nix {
    inherit stdenv;
  };

  nukeReferences = import ../build-support/nuke-references/default.nix {
    inherit stdenv;
  };

  vmTools = import ../build-support/vm/default.nix {
    inherit pkgs;
  };

  releaseTools = import ../build-support/release/default.nix {
    inherit pkgs;
  };

  composableDerivation = (import ../lib/composable-derivation.nix) {
    inherit pkgs lib;
  };


  platformPC = assert system == "i686-linux" || system == "x86_64-linux"; {
    name = "pc";
    uboot = null;
  };

  platformSheevaplug = assert system == "armv5tel-linux"; {
    name = "sheevaplug";
    inherit uboot;
  };

  platformVersatileARM = assert system == "armv5tel-linux"; {
    name = "versatileARM";
    uboot = null;
  };

  platform = platformPC;

  ### TOOLS

  acct = import ../tools/system/acct {
    inherit fetchurl stdenv;
  };

  aefs = import ../tools/filesystems/aefs {
    inherit fetchurl stdenv fuse;
  };

  aircrackng = import ../tools/networking/aircrack-ng {
    inherit fetchurl stdenv libpcap openssl zlib wirelesstools;
  };

  ec2apitools = import ../tools/virtualization/amazon-ec2-api-tools {
    inherit stdenv fetchurl unzip ;
  };

  amule = import ../tools/networking/p2p/amule {
    inherit fetchurl stdenv zlib perl cryptopp gettext libupnp makeWrapper;
    inherit wxGTK;
  };

  aria = builderDefsPackage (import ../tools/networking/aria) {
  };

  at = import ../tools/system/at {
    inherit fetchurl stdenv bison flex pam ssmtp;
  };

  autogen = import ../development/tools/misc/autogen {
    inherit fetchurl stdenv guile which;
  };

  autojump = import ../tools/misc/autojump {
    inherit fetchurl stdenv python;
  };

  avahi =
    let qt4Support = getConfig [ "avahi" "qt4Support" ] false;
    in
      makeOverridable (import ../development/libraries/avahi) {
        inherit stdenv fetchurl pkgconfig libdaemon dbus perl perlXMLParser
          expat gettext intltool lib;
        inherit (gtkLibs) glib gtk;
        inherit qt4Support;
        qt4 = if qt4Support then qt4 else null;
      };

  axel = import ../tools/networking/axel {
    inherit fetchurl stdenv;
  };

  azureus = import ../tools/networking/p2p/azureus {
    inherit fetchurl stdenv jdk swt;
  };

  bc = import ../tools/misc/bc {
    inherit fetchurl stdenv flex readline;
  };

  bfr = import ../tools/misc/bfr {
    inherit fetchurl stdenv perl;
  };

  bootchart = import ../tools/system/bootchart {
    inherit fetchurl stdenv gnutar gzip coreutils utillinux gnugrep gnused psmisc nettools;
  };

  btrfsProgs = builderDefsPackage (import ../tools/filesystems/btrfsprogs) {
    inherit libuuid zlib acl;
  };

  eggdrop = import ../tools/networking/eggdrop {
    inherit fetchurl stdenv tcl;
  };

  mcrl = import ../tools/misc/mcrl {
    inherit fetchurl stdenv coreutils;
  };

  mcrl2 = import ../tools/misc/mcrl2 {
    inherit fetchurl stdenv mesa ;
    inherit (xorg) libX11;
    inherit wxGTK;
  };

  syslogng = import ../tools/misc/syslog-ng {
    inherit fetchurl stdenv eventlog pkgconfig glib;
  };

  asciidoc = import ../tools/typesetting/asciidoc {
    inherit fetchurl stdenv python;
  };

  bibtextools = import ../tools/typesetting/bibtex-tools {
    inherit fetchurl stdenv aterm tetex hevea;
    inherit (strategoPackages016) strategoxt sdf;
  };

  bittorrent = import ../tools/networking/p2p/bittorrent {
    inherit fetchurl stdenv makeWrapper python pycrypto twisted;
    wxPython = wxPython26;
    gui = true;
  };

  bittornado = import ../tools/networking/p2p/bit-tornado {
    inherit fetchurl stdenv python wxPython26;
  };

  bmrsa = builderDefsPackage (import ../tools/security/bmrsa/11.nix) {
    inherit unzip;
  };

  bogofilter = import ../tools/misc/bogofilter {
    inherit fetchurl stdenv flex;
    bdb = db4;
  };

  bsdiff = import ../tools/compression/bsdiff {
    inherit fetchurl stdenv;
  };

  bzip2 = useFromStdenv "bzip2"
    (import ../tools/compression/bzip2 {
      inherit fetchurl stdenv;
    });

  cabextract = import ../tools/archivers/cabextract {
    inherit fetchurl stdenv;
  };

  ccrypt = import ../tools/security/ccrypt {
    inherit fetchurl stdenv;
  };

  cdecl = import ../development/tools/cdecl {
    inherit fetchurl stdenv yacc flex readline ncurses;
  };

  cdrdao = import ../tools/cd-dvd/cdrdao {
    inherit fetchurl stdenv lame libvorbis libmad pkgconfig libao;
  };

  cdrkit = import ../tools/cd-dvd/cdrkit {
    inherit fetchurl stdenv cmake libcap zlib bzip2;
  };

  checkinstall = import ../tools/package-management/checkinstall {
    inherit fetchurl stdenv gettext;
  };

  cheetahTemplate = builderDefsPackage (import ../tools/text/cheetah-template/2.0.1.nix) {
    inherit makeWrapper python;
  };

  chkrootkit = import ../tools/security/chkrootkit {
    inherit fetchurl stdenv;
  };

  cksfv = import ../tools/networking/cksfv {
    inherit fetchurl stdenv;
  };

  convertlit = import ../tools/text/convertlit {
    inherit fetchurl stdenv unzip libtommath;
  };

  unifdef = import ../development/tools/misc/unifdef {
    inherit fetchurl stdenv;
  };

  cloogppl = import ../development/libraries/cloog-ppl {
    inherit fetchurl stdenv ppl;
  };

  coreutils_real = makeOverridable (if stdenv ? isDietLibC
      then import ../tools/misc/coreutils-5
      else import ../tools/misc/coreutils)
    {
      inherit fetchurl stdenv acl perl gmp;
      aclSupport = stdenv.isLinux;
    };

  coreutils = useFromStdenv "coreutils" coreutils_real;

  cpio = import ../tools/archivers/cpio {
    inherit fetchurl stdenv;
  };

  cromfs = import ../tools/archivers/cromfs {
    inherit fetchurl stdenv pkgconfig fuse perl;
  };

  cron = import ../tools/system/cron { # see also fcron
    inherit fetchurl stdenv;
  };

  curl = makeOverridable (import ../tools/networking/curl) {
    fetchurl = fetchurlBoot;
    inherit stdenv zlib openssl;
    zlibSupport = ! ((stdenv ? isDietLibC) || (stdenv ? isStatic));
    sslSupport = ! ((stdenv ? isDietLibC) || (stdenv ? isStatic));
  };

  curlftpfs = import ../tools/filesystems/curlftpfs {
    inherit fetchurl stdenv fuse curl pkgconfig zlib glib;
  };

  dadadodo = builderDefsPackage (import ../tools/text/dadadodo) {
  };

  dar = import ../tools/archivers/dar {
    inherit fetchurl stdenv zlib bzip2 openssl;
  };

  davfs2 = import ../tools/filesystems/davfs2 {
    inherit fetchurl stdenv zlib;
    neon = neon028;
  };

  dcraw = import ../tools/graphics/dcraw {
    inherit fetchurl stdenv gettext libjpeg lcms;
  };

  debootstrap = import ../tools/misc/debootstrap {
    inherit fetchurl stdenv lib dpkg gettext gawk wget perl;
  };

  ddclient = import ../tools/networking/ddclient {
    inherit fetchurl buildPerlPackage perl;
  };

  ddrescue = import ../tools/system/ddrescue {
    inherit fetchurl stdenv;
  };

  desktop_file_utils = import ../tools/misc/desktop-file-utils {
    inherit stdenv fetchurl pkgconfig glib;
  };

  dev86 = import ../development/compilers/dev86 {
    inherit fetchurl stdenv;
  };

  dnsmasq = import ../tools/networking/dnsmasq {
    # TODO i18n can be installed as well, implement it?
    inherit fetchurl stdenv;
  };

  dhcp = import ../tools/networking/dhcp {
    inherit fetchurl stdenv nettools iputils iproute makeWrapper;
  };

  dhcpcd = import ../tools/networking/dhcpcd {
    inherit fetchurl stdenv;
  };

  diffstat = import ../tools/text/diffstat {
    inherit fetchurl stdenv;
  };

  diffutils = useFromStdenv "diffutils"
    (import ../tools/text/diffutils {
      inherit fetchurl stdenv coreutils;
    });

  docbook2x = import ../tools/typesetting/docbook2x {
    inherit fetchurl stdenv texinfo perl
            gnused groff libxml2 libxslt makeWrapper;
    inherit (perlPackages) XMLSAX XMLParser XMLNamespaceSupport;
    libiconv = if stdenv.isDarwin then libiconv else null;
  };

  dosfstools = composedArgsAndFun (import ../tools/filesystems/dosfstools) {
    inherit builderDefs;
  };

  dvdplusrwtools = import ../tools/cd-dvd/dvd+rw-tools {
    inherit fetchurl stdenv cdrkit m4;
  };

  e2fsprogs = import ../tools/filesystems/e2fsprogs {
    inherit fetchurl stdenv pkgconfig libuuid;
  };

  enblendenfuse = import ../tools/graphics/enblend-enfuse {
    inherit fetchurl stdenv libtiff libpng lcms libxmi boost;
  };

  enscript = import ../tools/text/enscript {
    inherit fetchurl stdenv;
  };

  eprover = composedArgsAndFun (import ../tools/misc/eProver) {
    inherit fetchurl stdenv which;
    texLive = texLiveAggregationFun {
      paths = [
        texLive texLiveExtra
      ];
    };
  };

  ethtool = import ../tools/misc/ethtool {
    inherit fetchurl stdenv;
  };

  exif = import ../tools/graphics/exif {
    inherit fetchurl stdenv pkgconfig libexif popt;
  };

  exiftags = import ../tools/graphics/exiftags {
    inherit stdenv fetchurl;
  };

  expect = import ../tools/misc/expect {
    inherit fetchurl stdenv tcl tk autoconf;
    inherit (xorg) xproto libX11;
  };

  fcron = import ../tools/system/fcron { # see also cron
    inherit fetchurl stdenv perl;
  };

  fdisk = import ../tools/system/fdisk {
    inherit fetchurl stdenv parted libuuid gettext;
  };

  figlet = import ../tools/misc/figlet {
    inherit fetchurl stdenv;
  };

  file = import ../tools/misc/file {
    inherit fetchurl stdenv;
  };

  filelight = import ../tools/system/filelight {
    inherit fetchurl stdenv kdelibs x11 zlib perl libpng;
    qt = qt3;
  };

  findutils = useFromStdenv "findutils"
    (if stdenv.isDarwin then findutils4227 else
      import ../tools/misc/findutils {
        inherit fetchurl stdenv coreutils;
      }
    );

  findutils4227 = import ../tools/misc/findutils/4.2.27.nix {
    inherit fetchurl stdenv coreutils;
  };

  findutilsWrapper = lowPrio (appendToName "wrapper" (import ../tools/misc/findutils-wrapper {
    inherit stdenv findutils;
  }));

  finger_bsd = import ../tools/networking/bsd-finger {
    inherit fetchurl stdenv;
  };

  fontforge = import ../tools/misc/fontforge {
    inherit fetchurl stdenv gettext freetype zlib
      libungif libpng libjpeg libtiff libxml2 lib;
  };

  fontforgeX = import ../tools/misc/fontforge {
    inherit fetchurl stdenv gettext freetype zlib
      libungif libpng libjpeg libtiff libxml2 lib;
    inherit (xlibs) libX11 xproto libXt;
  };

  gawk = useFromStdenv "gawk"
    (import ../tools/text/gawk {
      inherit fetchurl stdenv;
    });

  gdmap = composedArgsAndFun (import ../tools/system/gdmap/0.8.1.nix) {
    inherit stdenv fetchurl builderDefs pkgconfig libxml2 intltool
      gettext;
    inherit (gtkLibs) gtk;
  };

  genext2fs = import ../tools/filesystems/genext2fs {
    inherit fetchurl stdenv;
  };

  getopt = import ../tools/misc/getopt {
    inherit fetchurl stdenv;
  };

  gftp = import ../tools/networking/gftp {
    inherit lib fetchurl stdenv;
    inherit readline ncurses gettext openssl pkgconfig;
    inherit (gtkLibs) glib gtk;
  };

  gifsicle = import ../tools/graphics/gifscile {
    inherit fetchurl stdenv;
    inherit (xlibs) xproto libXt libX11;
  };

  glusterfs = builderDefsPackage ../tools/filesystems/glusterfs {
    inherit fuse;
    bison = bison24;
    flex = flex2535;
  };

  glxinfo = import ../tools/graphics/glxinfo {
    inherit fetchurl stdenv x11 mesa;
  };

  gnokii = builderDefsPackage (import ../tools/misc/gnokii) {
    inherit intltool perl gettext libusb;
  };

  gnugrep = useFromStdenv "gnugrep"
    (import ../tools/text/gnugrep {
      inherit fetchurl stdenv pcre;
    });

  gnupatch = useFromStdenv "patch" (import ../tools/text/gnupatch {
    inherit fetchurl stdenv;
  });

  gnupg = import ../tools/security/gnupg {
    inherit fetchurl stdenv readline;
    ideaSupport = getPkgConfig "gnupg" "idea" false; # enable for IDEA crypto support
  };

  gnupg2 = import ../tools/security/gnupg2 {
    inherit fetchurl stdenv readline libgpgerror libgcrypt libassuan pth libksba zlib;
    openldap = if getPkgConfig "gnupg" "ldap" true then openldap else null;
    bzip2 = if getPkgConfig "gnupg" "bzip2" true then bzip2 else null;
    libusb = if getPkgConfig "gnupg" "usb" true then libusb else null;
    curl = if getPkgConfig "gnupg" "curl" true then curl else null;
  };

  gnuplot = import ../tools/graphics/gnuplot {
    inherit fetchurl stdenv zlib gd texinfo readline emacs;
    inherit (xlibs) libX11 libXt libXaw libXpm;
    x11Support = getPkgConfig "gnuplot" "x11" false;
    wxGTK = if getPkgConfig "gnuplot" "wxGtk" false then wxGTK else null;
    inherit (gtkLibs) pango;
    inherit cairo pkgconfig;
  };

  gnused = useFromStdenv "gnused"
    (import ../tools/text/gnused {
      inherit fetchurl stdenv;
    });

  gnused_4_2 = import ../tools/text/gnused/4.2.nix {
    inherit fetchurl stdenv;
  };

  gnutar = useFromStdenv "gnutar"
    (import ../tools/archivers/gnutar {
      inherit fetchurl stdenv;
    });

  gnuvd = import ../tools/misc/gnuvd {
    inherit fetchurl stdenv;
  };

  graphviz = import ../tools/graphics/graphviz {
    inherit fetchurl stdenv pkgconfig libpng libjpeg expat x11 yacc
      libtool fontconfig gd;
    inherit (xlibs) libXaw;
    inherit (gtkLibs) pango;
  };

  groff = import ../tools/text/groff {
    inherit fetchurl stdenv perl;
    ghostscript = null;
  };

  grub = import ../tools/misc/grub {
    inherit fetchurl autoconf automake;
    stdenv = stdenv_32bit;
    buggyBiosCDSupport = (getConfig ["grub" "buggyBiosCDSupport"] true);
  };

  grub2 = import ../tools/misc/grub/1.9x.nix {
    inherit stdenv fetchurl bison ncurses libusb freetype;
  };

  gssdp = import ../development/libraries/gssdp {
    inherit fetchurl stdenv pkgconfig libxml2 glib;
    inherit (gnome) libsoup;
  };

  gtkgnutella = import ../tools/networking/p2p/gtk-gnutella {
    inherit fetchurl stdenv pkgconfig libxml2;
    inherit (gtkLibs) glib gtk;
  };

  gupnp = import ../development/libraries/gupnp {
    inherit fetchurl stdenv pkgconfig libxml2 gssdp e2fsprogs glib;
    inherit (gnome) libsoup;
  };

  gupnptools = import ../tools/networking/gupnp-tools {
    inherit fetchurl stdenv gssdp gupnp pkgconfig libxml2 e2fsprogs;
    inherit (gtkLibs) gtk glib;
    inherit (gnome) libsoup libglade gnomeicontheme;
  };

  gvpe = builderDefsPackage ../tools/networking/gvpe {
    inherit openssl gmp nettools iproute;
  };

  gzip = useFromStdenv "gzip"
    (import ../tools/compression/gzip {
      inherit fetchurl stdenv;
    });

  pigz = import ../tools/compression/pigz {
    inherit fetchurl stdenv zlib;
  };

  halibut = import ../tools/typesetting/halibut {
    inherit fetchurl stdenv perl;
  };

  hddtemp = import ../tools/misc/hddtemp {
    inherit fetchurl stdenv;
  };

  hevea = import ../tools/typesetting/hevea {
    inherit fetchurl stdenv ocaml;
  };

  highlight = import ../tools/text/highlight {
    inherit fetchurl stdenv getopt;
  };

  host = import ../tools/networking/host {
    inherit fetchurl stdenv;
  };

  iasl = import ../development/compilers/iasl {
    inherit fetchurl stdenv bison flex;
  };

  idutils = import ../tools/misc/idutils {
    inherit fetchurl stdenv emacs;
  };

  iftop = import ../tools/networking/iftop {
    inherit fetchurl stdenv ncurses libpcap;
  };

  imapsync = import ../tools/networking/imapsync {
    inherit fetchurl stdenv perl openssl;
    inherit (perlPackages) MailIMAPClient;
  };

  inetutils = import ../tools/networking/inetutils {
    inherit fetchurl stdenv ncurses;
  };

  iodine = import ../tools/networking/iodine {
    inherit stdenv fetchurl zlib nettools;
  };

  iperf = import ../tools/networking/iperf {
    inherit fetchurl stdenv;
  };

  jdiskreport = import ../tools/misc/jdiskreport {
    inherit fetchurl stdenv unzip jdk;
  };

  jfsrec = import ../tools/filesystems/jfsrec {
    inherit fetchurl stdenv boost;
  };

  jfsutils = import ../tools/filesystems/jfsutils {
    inherit fetchurl stdenv libuuid;
  };

  jhead = import ../tools/graphics/jhead {
    inherit stdenv fetchurl;
  };

  jing = import ../tools/text/xml/jing {
    inherit fetchurl stdenv unzip;
  };

  jing_tools = import ../tools/text/xml/jing/jing-script.nix {
    inherit fetchurl stdenv unzip jre;
  };

  jnettop = import ../tools/networking/jnettop {
    inherit fetchurl stdenv autoconf libpcap ncurses pkgconfig;
    inherit (gnome) glib;
  };

  jwhois = import ../tools/networking/jwhois {
    inherit fetchurl stdenv;
  };

  keychain = import ../tools/misc/keychain {
    inherit fetchurl stdenv;
  };

  kismet = import ../applications/networking/sniffers/kismet {
    inherit fetchurl stdenv libpcap ncurses expat;
  };

  ktorrent = import ../tools/networking/p2p/ktorrent {
    inherit fetchurl stdenv pkgconfig kdelibs
      xlibs zlib libpng libjpeg perl gmp;
  };

  less = import ../tools/misc/less {
    inherit fetchurl stdenv ncurses;
  };

  lftp = import ../tools/networking/lftp {
    inherit fetchurl stdenv readline;
  };

  libtorrent = import ../tools/networking/p2p/libtorrent {
    inherit fetchurl stdenv pkgconfig openssl libsigcxx;
  };

  lout = import ../tools/typesetting/lout {
    inherit fetchurl stdenv ghostscript;
  };

  lrzip = import ../tools/compression/lrzip {
    inherit fetchurl stdenv zlib lzo bzip2 nasm;
  };

  lsh = import ../tools/networking/lsh {
    inherit stdenv fetchurl gperf guile gmp zlib liboop gnum4 pam
      readline nettools lsof procps;
  };

  lzma = xz;

  xz = import ../tools/compression/xz {
    inherit fetchurl stdenv lib;
  };

  lzop = import ../tools/compression/lzop {
    inherit fetchurl stdenv lzo;
  };

  mailutils = import ../tools/networking/mailutils {
    inherit fetchurl stdenv gettext gdbm libtool pam readline ncurses
      gnutls mysql guile texinfo gnum4;
  };

  man = import ../tools/misc/man {
    inherit fetchurl stdenv groff less;
  };

  man_db = import ../tools/misc/man-db {
    inherit fetchurl stdenv db4 groff;
  };

  memtest86 = import ../tools/misc/memtest86 {
    inherit fetchurl stdenv;
  };

  mc = import ../tools/misc/mc {
    inherit fetchurl stdenv lib pkgconfig ncurses shebangfix perl zip unzip slang
      gettext e2fsprogs gpm glib;
    inherit (xlibs) libX11 libXt;
  };

  mcabber = import ../applications/networking/instant-messengers/mcabber {
    inherit fetchurl stdenv openssl ncurses pkgconfig glib;
  };

  mcron = import ../tools/system/mcron {
    inherit fetchurl stdenv guile which ed;
  };

  mdbtools = import ../tools/misc/mdbtools {
    inherit fetchurl stdenv readline pkgconfig bison glib;
    flex = flex2535;
  };

  mjpegtools = import ../tools/video/mjpegtools {
    inherit fetchurl stdenv libjpeg;
    inherit (xlibs) libX11;
  };

  mktemp = import ../tools/security/mktemp {
    inherit fetchurl stdenv;
  };

  mldonkey = import ../applications/networking/p2p/mldonkey {
    inherit fetchurl stdenv ocaml zlib ncurses gd libpng;
  };

  monit = builderDefsPackage ../tools/system/monit {
    flex = flex2535;
    bison = bison24;
    inherit openssl;
  };

  mpage = import ../tools/text/mpage {
    inherit fetchurl stdenv;
  };

  msf = builderDefsPackage (import ../tools/security/metasploit/3.1.nix) {
    inherit ruby makeWrapper;
  };

  mssys = import ../tools/misc/mssys {
    inherit fetchurl stdenv gettext;
  };

  multitran = recurseIntoAttrs (let
      inherit fetchurl stdenv help2man;
    in rec {
      multitrandata = import ../tools/text/multitran/data {
        inherit fetchurl stdenv;
      };

      libbtree = import ../tools/text/multitran/libbtree {
        inherit fetchurl stdenv;
      };

      libmtsupport = import ../tools/text/multitran/libmtsupport {
        inherit fetchurl stdenv;
      };

      libfacet = import ../tools/text/multitran/libfacet {
        inherit fetchurl stdenv libmtsupport;
      };

      libmtquery = import ../tools/text/multitran/libmtquery {
        inherit fetchurl stdenv libmtsupport libfacet libbtree multitrandata;
      };

      mtutils = import ../tools/text/multitran/mtutils {
        inherit fetchurl stdenv libmtsupport libfacet libbtree libmtquery help2man;
      };
    });

  mysql2pgsql = import ../tools/misc/mysql2pgsql {
    inherit fetchurl stdenv perl shebangfix;
  };

  namazu = import ../tools/text/namazu {
    inherit fetchurl stdenv perl;
  };

  nbd = import ../tools/networking/nbd {
    inherit fetchurl stdenv pkgconfig glib;
  };

  nc6 = composedArgsAndFun (import ../tools/networking/nc6/1.0.nix) {
    inherit builderDefs;
  };

  ncat = import ../tools/networking/ncat {
    inherit fetchurl stdenv openssl;
  };

  ncftp = import ../tools/networking/ncftp {
    inherit fetchurl stdenv ncurses coreutils;
  };

  netcat = import ../tools/networking/netcat {
    inherit fetchurl stdenv;
  };

  netkittftp = import ../tools/networking/netkit/tftp {
    inherit fetchurl stdenv;
  };

  netpbm = import ../tools/graphics/netpbm {
    inherit stdenv fetchsvn libjpeg libpng zlib flex perl libxml2;
  };

  netselect = import ../tools/networking/netselect {
    inherit fetchurl stdenv;
  };

  nmap = import ../tools/security/nmap {
    inherit fetchurl stdenv libpcap pkgconfig openssl
      python pygtk makeWrapper pygobject pycairo;
    inherit (pythonPackages) pysqlite;
    inherit (xlibs) libX11;
    inherit (gtkLibs) gtk;
  };

  ntfs3g = import ../tools/filesystems/ntfs-3g {
    inherit fetchurl stdenv utillinux;
  };

  ntfsprogs = import ../tools/filesystems/ntfsprogs {
    inherit fetchurl stdenv libuuid;
  };

  ntp = import ../tools/networking/ntp {
    inherit fetchurl stdenv libcap;
  };

  nssmdns = import ../tools/networking/nss-mdns {
    inherit fetchurl stdenv avahi;
  };

  nylon = import ../tools/networking/nylon {
    inherit fetchurl stdenv libevent;
  };

  obexd = import ../tools/bluetooth/obexd {
    inherit fetchurl stdenv pkgconfig dbus openobex bluez glib;
  };

  obexfs = import ../tools/bluetooth/obexfs {
    inherit fetchurl stdenv pkgconfig fuse obexftp;
  };

  obexftp = import ../tools/bluetooth/obexftp {
    inherit fetchurl stdenv pkgconfig openobex bluez;
  };

  openjade = import ../tools/text/sgml/openjade {
    inherit fetchurl opensp perl;
    stdenv = overrideGCC stdenv gcc33;
  };

  openobex = import ../tools/bluetooth/openobex {
    inherit fetchurl stdenv pkgconfig bluez libusb;
  };

  openssh = import ../tools/networking/openssh {
    inherit fetchurl stdenv zlib openssl pam perl;
    pamSupport = getPkgConfig "openssh" "pam" true;
    hpnSupport = getConfig [ "openssh" "hpn" ] false;
    etcDir = getConfig [ "openssh" "etcDir" ] "/etc/ssh";
  };

  opensp = import ../tools/text/sgml/opensp {
    inherit fetchurl;
    stdenv = overrideGCC stdenv gcc33;
  };

  openvpn = import ../tools/networking/openvpn {
    inherit fetchurl stdenv iproute lzo openssl nettools;
  };

  p7zip = import ../tools/archivers/p7zip {
    inherit fetchurl stdenv;
  };

  panomatic = import ../tools/graphics/panomatic {
    inherit fetchurl stdenv boost zlib;
  };

  par2cmdline = import ../tools/networking/par2cmdline {
    inherit fetchurl stdenv;
  };

  patchutils = import ../tools/text/patchutils {
    inherit fetchurl stdenv;
  };

  parted = import ../tools/misc/parted {
    inherit fetchurl stdenv devicemapper libuuid gettext readline;
  };

  patch = gnupatch;

  pbzip2 = import ../tools/compression/pbzip2 {
    inherit fetchurl stdenv bzip2;
  };

  pciutils = import ../tools/system/pciutils {
    inherit fetchurl stdenv zlib;
  };

  pdf2djvu = import ../tools/typesetting/pdf2djvu {
    inherit fetchurl stdenv pkgconfig djvulibre poppler fontconfig libjpeg;
  };

  pdfjam = import ../tools/typesetting/pdfjam {
    inherit fetchurl stdenv;
  };

  pg_top = import ../tools/misc/pg_top {
    inherit fetchurl stdenv ncurses postgresql;
  };

  pdsh = import ../tools/networking/pdsh {
    inherit fetchurl stdenv perl;
    readline = if getPkgConfig "pdsh" "readline" true then readline else null;
    rsh = getPkgConfig "pdsh" "rsh" true;
    ssh = if getPkgConfig "pdsh" "ssh" true then openssh else null;
    pam = if getPkgConfig "pdsh" "pam" true then pam else null;
  };

  pfstools = import ../tools/graphics/pfstools {
    inherit fetchurl stdenv imagemagick libjpeg libtiff mesa freeglut bzip2 libpng expat;
    openexr = openexr_1_6_1;
    qt = qt3;
    inherit (xlibs) libX11;
  };

  pinentry = import ../tools/misc/pinentry {
    inherit fetchurl stdenv pkgconfig ncurses;
    inherit (gnome) glib gtk;
  };

  plan9port = import ../tools/system/plan9port {
    inherit fetchurl stdenv;
    inherit (xlibs) libX11 xproto libXt xextproto;
  };

  ploticus = import ../tools/graphics/ploticus {
    inherit fetchurl stdenv zlib libpng;
    inherit (xlibs) libX11;
  };

  plotutils = import ../tools/graphics/plotutils {
    inherit fetchurl stdenv libpng;
  };

  povray = import ../tools/graphics/povray {
    inherit fetchurl stdenv;
  };

  ppl = import ../development/libraries/ppl {
    inherit fetchurl stdenv gmpxx perl gnum4;
  };

  /* WARNING: this version is unsuitable for using with a setuid wrapper */
  ppp = builderDefsPackage (import ../tools/networking/ppp) {
  };

  proxychains = import ../tools/networking/proxychains {
    inherit fetchurl stdenv;
  };

  proxytunnel = import ../tools/misc/proxytunnel {
    inherit fetchurl stdenv openssl;
  };

  psmisc = import ../tools/misc/psmisc {
    inherit stdenv fetchurl ncurses;
  };

  pstoedit = import ../tools/graphics/pstoedit {
    inherit fetchurl stdenv lib pkgconfig ghostscript gd zlib plotutils;
  };

  pv = import ../tools/misc/pv {
    inherit fetchurl stdenv;
  };

  pwgen = import ../tools/security/pwgen {
    inherit stdenv fetchurl;
  };

  pydb = import ../tools/pydb {
    inherit fetchurl stdenv python emacs;
  };

  pystringtemplate = import ../development/python-modules/stringtemplate {
    inherit stdenv fetchurl python antlr;
  };

  pythonDBus = builderDefsPackage (import ../development/python-modules/dbus) {
    inherit python pkgconfig dbus_glib;
    dbus = dbus.libs;
  };

  pythonIRClib = builderDefsPackage (import ../development/python-modules/irclib) {
    inherit python;
  };

  pythonSexy = builderDefsPackage (import ../development/python-modules/libsexy) {
    inherit python libsexy pkgconfig libxml2 pygtk;
    inherit (gtkLibs) pango gtk glib;
  };

  openmpi = import ../development/libraries/openmpi {
    inherit fetchurl stdenv;
  };

  qhull = import ../development/libraries/qhull {
    inherit stdenv fetchurl;
  };

  reiser4progs = import ../tools/filesystems/reiser4progs {
    inherit fetchurl stdenv libaal;
  };

  reiserfsprogs = import ../tools/filesystems/reiserfsprogs {
    inherit fetchurl stdenv;
  };

  relfs = composedArgsAndFun (import ../tools/filesystems/relfs) {
    inherit fetchcvs stdenv ocaml postgresql fuse pcre
      builderDefs pkgconfig libuuid;
    inherit (gnome) gnomevfs GConf;
  };

  remind = import ../tools/misc/remind {
    inherit fetchurl stdenv;
  };

  replace = import ../tools/text/replace {
    inherit fetchurl stdenv;
  };

  /*
  rdiff_backup = import ../tools/backup/rdiff-backup {
    inherit fetchurl stdenv librsync gnused;
    python=python;
  };
  */

  rsnapshot = import ../tools/backup/rsnapshot {
    inherit fetchurl stdenv perl openssh rsync;

    # For the `logger' command, we can use either `utillinux' or
    # GNU Inetutils.  The latter is more portable.
    logger = inetutils;
  };

  rlwrap = composedArgsAndFun (import ../tools/misc/rlwrap/0.28.nix) {
    inherit builderDefs readline;
  };

  rpPPPoE = builderDefsPackage (import ../tools/networking/rp-pppoe) {
    inherit ppp;
  };

  rpm = import ../tools/package-management/rpm {
    inherit fetchurl stdenv cpio zlib bzip2 xz file elfutils nspr nss popt;
    db4 = db45;
  };

  rrdtool = import ../tools/misc/rrdtool {
    inherit stdenv fetchurl gettext perl pkgconfig libxml2 cairo;
    inherit (gtkLibs) pango;
  };

  rtorrent = import ../tools/networking/p2p/rtorrent {
    inherit fetchurl stdenv libtorrent ncurses pkgconfig libsigcxx curl zlib openssl;
  };

  rubber = import ../tools/typesetting/rubber {
    inherit fetchurl stdenv python texinfo;
  };

  rxp = import ../tools/text/xml/rxp {
    inherit fetchurl stdenv;
  };

  rzip = import ../tools/compression/rzip {
    inherit fetchurl stdenv bzip2;
  };

  s3backer = import ../tools/filesystems/s3backer {
    inherit fetchurl stdenv pkgconfig fuse curl expat;
  };

  sablotron = import ../tools/text/xml/sablotron {
    inherit fetchurl stdenv expat;
  };

  screen = import ../tools/misc/screen {
    inherit fetchurl stdenv ncurses;
  };

  scrot = import ../tools/graphics/scrot {
    inherit fetchurl stdenv giblib x11;
  };

  seccure = import ../tools/security/seccure/0.4.nix {
    inherit fetchurl stdenv libgcrypt;
  };

  setserial = builderDefsPackage (import ../tools/system/setserial) {
    inherit groff;
  };

  sharutils = import ../tools/archivers/sharutils/4.6.3.nix {
    inherit fetchurl stdenv;
  };

  shebangfix = import ../tools/misc/shebangfix {
    inherit stdenv perl;
  };

  slsnif = import ../tools/misc/slsnif {
    inherit fetchurl stdenv;
  };

  smartmontools = import ../tools/system/smartmontools {
    inherit fetchurl stdenv;
  };

  smbfsFuse = composedArgsAndFun (import ../tools/filesystems/smbfs-fuse) {
    inherit builderDefs samba fuse;
  };

  socat = import ../tools/networking/socat {
    inherit fetchurl stdenv openssl;
  };

  socat2pre = builderDefsPackage ../tools/networking/socat/2.0.0-b3.nix {
    inherit fetchurl stdenv openssl;
  };

  squashfsTools = import ../tools/filesystems/squashfs {
    inherit fetchurl stdenv zlib;
  };

  sshfsFuse = import ../tools/filesystems/sshfs-fuse {
    inherit fetchurl stdenv pkgconfig fuse glib;
  };

  sudo = import ../tools/security/sudo {
    inherit fetchurl stdenv coreutils pam groff;
  };

  suidChroot = builderDefsPackage (import ../tools/system/suid-chroot) {
  };

  superkaramba = import ../desktops/superkaramba {
    inherit stdenv fetchurl kdebase kdelibs zlib libjpeg
      perl qt3 python libpng freetype expat;
    inherit (xlibs) libX11 libXext libXt libXaw libXpm;
  };

  ssmtp = import ../tools/networking/ssmtp {
    inherit fetchurl stdenv openssl;
    tlsSupport = true;
  };

  ssss = composedArgsAndFun (import ../tools/security/ssss/0.5.nix) {
    inherit builderDefs gmp;
  };

  stun = import ../tools/networking/stun {
    inherit fetchurl stdenv lib;
  };

  stunnel = import ../tools/networking/stunnel {
    inherit fetchurl stdenv openssl;
  };

  su = import ../tools/misc/su {
    inherit fetchurl stdenv pam;
  };

  system_config_printer = import ../tools/misc/system-config-printer {
    inherit stdenv fetchurl perl perlXMLParser desktop_file_utils;
  };

  sitecopy = import ../tools/networking/sitecopy {
    inherit fetchurl stdenv neon openssl;
  };

  privoxy = import ../tools/networking/privoxy {
    inherit fetchurl stdenv autoconf automake ;
  };

  tcpdump = import ../tools/networking/tcpdump {
    inherit fetchurl stdenv libpcap;
  };

  tcng = import ../tools/networking/tcng {
    inherit fetchurl stdenv iproute bison flex db4 perl;
    kernel = kernel_2_6_28;
  };

  telnet = import ../tools/networking/telnet {
    inherit fetchurl stdenv ncurses;
  };

  ttf2pt1 = import ../tools/misc/ttf2pt1 {
    inherit fetchurl stdenv perl freetype;
  };

  ucl = import ../development/libraries/ucl {
    inherit fetchurl stdenv;
  };

  ufraw = import ../applications/graphics/ufraw {
    inherit fetchurl stdenv pkgconfig gettext bzip2 zlib
      libjpeg libtiff cfitsio exiv2 lcms gtkimageview;
    inherit (gnome) gtk;
  };

  upx = import ../tools/compression/upx {
    inherit fetchurl stdenv ucl zlib;
  };

  vbetool = builderDefsPackage ../tools/system/vbetool {
    inherit pciutils libx86 zlib;
  };

  viking = import ../applications/misc/viking {
    inherit fetchurl stdenv pkgconfig intltool gettext expat curl
      gpsd bc file;
    inherit (gtkLibs) gtk;
  };

  vncrec = builderDefsPackage ../tools/video/vncrec {
    inherit (xlibs) imake libX11 xproto gccmakedep libXt
      libXmu libXaw libXext xextproto libSM libICE libXpm
      libXp;
  };

  vpnc = import ../tools/networking/vpnc {
    inherit fetchurl stdenv libgcrypt perl gawk
      nettools makeWrapper;
  };

  vtun = import ../tools/networking/vtun {
    inherit fetchurl stdenv lzo openssl zlib yacc flex;
  };

  testdisk = import ../tools/misc/testdisk {
    inherit fetchurl stdenv ncurses libjpeg e2fsprogs zlib openssl;
  };

  htmlTidy = import ../tools/text/html-tidy {
    inherit fetchcvs stdenv autoconf automake libtool;
  };

  tightvnc = import ../tools/admin/tightvnc {
    inherit fetchurl stdenv x11 zlib libjpeg perl;
    inherit (xlibs) imake gccmakedep libXmu libXaw libXpm libXp xauth;
    fontDirectories = [ xorg.fontadobe75dpi xorg.fontmiscmisc xorg.fontcursormisc
      xorg.fontbhlucidatypewriter75dpi ];
  };

  time = import ../tools/misc/time {
    inherit fetchurl stdenv;
  };

  tm = import ../tools/system/tm {
    inherit fetchurl stdenv;
  };

  trang = import ../tools/text/xml/trang {
    inherit fetchurl stdenv unzip jre;
  };

  ts = import ../tools/system/ts {
    inherit fetchurl stdenv;
  };

  transfig = import ../tools/graphics/transfig {
    inherit fetchurl stdenv libpng libjpeg zlib;
    inherit (xlibs) imake;
  };

  truecrypt = import ../applications/misc/truecrypt {
    inherit fetchurl stdenv pkgconfig fuse devicemapper;
    inherit wxGTK;
    wxGUI = getConfig [ "truecrypt" "wxGUI" ] true;
  };

  ttmkfdir = import ../tools/misc/ttmkfdir {
    inherit stdenv fetchurl freetype fontconfig libunwind libtool bison;
    flex = flex2534;
  };

  units = import ../tools/misc/units {
    inherit fetchurl stdenv;
  };

  unrar = import ../tools/archivers/unrar {
    inherit fetchurl stdenv;
  };

  unshield = import ../tools/archivers/unshield {
    inherit fetchurl stdenv zlib;
  };

  unzip = unzip552;

  # TODO: remove in the next stdenv update.
  unzip552 = import ../tools/archivers/unzip/5.52.nix {
    inherit fetchurl stdenv;
  };

  unzip60 = import ../tools/archivers/unzip/6.0.nix {
    inherit fetchurl stdenv bzip2;
  };

  uptimed = import ../tools/system/uptimed {
    inherit fetchurl stdenv automake autoconf libtool;
  };

  wdfs = import ../tools/filesystems/wdfs {
    inherit stdenv fetchurl neon fuse pkgconfig glib;
  };

  webdruid = builderDefsPackage ../tools/admin/webdruid {
    inherit zlib libpng freetype gd which
      libxml2 geoip;
  };

  wget = import ../tools/networking/wget {
    inherit fetchurl stdenv gettext gnutls perl;
  };

  which = import ../tools/system/which {
    inherit fetchurl stdenv readline;
  };

  wv = import ../tools/misc/wv {
    inherit fetchurl stdenv libpng zlib imagemagick
      pkgconfig libgsf libxml2 bzip2 glib;
  };

  wv2 = import ../tools/misc/wv2 {
    inherit stdenv fetchurl pkgconfig libgsf libxml2 glib;
  };

  x11_ssh_askpass = import ../tools/networking/x11-ssh-askpass {
    inherit fetchurl stdenv x11;
    inherit (xorg) imake;
  };

  xclip = import ../tools/misc/xclip {
    inherit fetchurl stdenv x11;
    inherit (xlibs) libXmu;
  };

  xfsprogs = import ../tools/filesystems/xfsprogs {
    inherit fetchurl stdenv libtool gettext libuuid;
  };

  xmlroff = import ../tools/typesetting/xmlroff {
    inherit fetchurl stdenv pkgconfig libxml2 libxslt popt;
    inherit (gtkLibs) glib pango gtk;
    inherit (gnome) libgnomeprint;
    inherit pangoxsl;
  };

  xmlto = import ../tools/typesetting/xmlto {
    inherit fetchurl stdenv flex libxml2 libxslt
            docbook_xml_dtd_42 docbook_xsl w3m
            bash getopt mktemp findutils makeWrapper;
  };

  xmltv = import ../tools/misc/xmltv {
    inherit fetchurl perl perlPackages;
  };

  xmpppy = builderDefsPackage (import ../development/python-modules/xmpppy) {
    inherit python setuptools;
  };

  xpf = import ../tools/text/xml/xpf {
    inherit fetchurl stdenv python;
    libxml2 = libxml2Python;
  };

  xsel = import ../tools/misc/xsel {
    inherit fetchurl stdenv x11;
  };

  zdelta = import ../tools/compression/zdelta {
    inherit fetchurl stdenv;
  };

  zile = import ../applications/editors/zile {
    inherit fetchurl stdenv ncurses help2man;
  };

  zip = import ../tools/archivers/zip {
    inherit fetchurl stdenv;
  };


  ### SHELLS


  bash = lowPrio (useFromStdenv "bash" bashReal);

  bashReal = makeOverridable (import ../shells/bash) {
    inherit fetchurl stdenv bison;
  };

  bashInteractive = appendToName "interactive" (bashReal.override {
    inherit readline texinfo;
    interactive = true;
  });

  tcsh = import ../shells/tcsh {
    inherit fetchurl stdenv ncurses;
  };

  zsh = import ../shells/zsh {
    inherit fetchurl stdenv ncurses coreutils;
  };


  ### DEVELOPMENT / COMPILERS


  abc =
    abcPatchable [];

  abcPatchable = patches :
    import ../development/compilers/abc/default.nix {
      inherit stdenv fetchurl patches jre apacheAnt;
      javaCup = import ../development/libraries/java/cup {
        inherit stdenv fetchurl jdk;
      };
    };

  aspectj =
    import ../development/compilers/aspectj {
      inherit stdenv fetchurl jre;
    };

  bigloo = import ../development/compilers/bigloo {
    inherit fetchurl stdenv;
  };

  dylan = import ../development/compilers/gwydion-dylan {
    inherit fetchurl stdenv perl boehmgc yacc flex readline;
    dylan =
      import ../development/compilers/gwydion-dylan/binary.nix {
        inherit fetchurl stdenv;
      };
  };

  adobeFlexSDK33 = import ../development/compilers/adobe-flex-sdk {
    inherit fetchurl stdenv unzip jre;
  };

  fpc = import ../development/compilers/fpc {
    inherit fetchurl stdenv gawk system;
  };

  gcc = gcc44;

  gcc295 = wrapGCC (import ../development/compilers/gcc-2.95 {
    inherit fetchurl stdenv noSysDirs;
  });

  gcc33 = wrapGCC (import ../development/compilers/gcc-3.3 {
    inherit fetchurl stdenv noSysDirs;
  });

  gcc34 = wrapGCC (import ../development/compilers/gcc-3.4 {
    inherit fetchurl stdenv noSysDirs;
  });

  # XXX: GCC 4.2 (and possibly others) misdetects `makeinfo' when
  # using Texinfo >= 4.10, just because it uses a stupid regexp that
  # expects a single digit after the dot.  As a workaround, we feed
  # GCC with Texinfo 4.9.  Stupid bug, hackish workaround.

  gcc40 = wrapGCC (makeOverridable (import ../development/compilers/gcc-4.0) {
    inherit fetchurl stdenv noSysDirs;
    texinfo = texinfo49;
    profiledCompiler = true;
  });

  gcc41 = wrapGCC (makeOverridable (import ../development/compilers/gcc-4.1) {
    inherit fetchurl stdenv noSysDirs;
    texinfo = texinfo49;
    profiledCompiler = false;
  });

  gcc42 = wrapGCC (makeOverridable (import ../development/compilers/gcc-4.2) {
    inherit fetchurl stdenv noSysDirs;
    profiledCompiler = false;
  });

  gcc44 = useFromStdenv "gcc" gcc44_real;

  gcc43 = lowPrio (wrapGCC (makeOverridable (import ../development/compilers/gcc-4.3) {
    inherit stdenv fetchurl texinfo gmp mpfr noSysDirs;
    profiledCompiler = true;
  }));

  gcc43_realCross = cross : makeOverridable (import ../development/compilers/gcc-4.3) {
    inherit stdenv fetchurl texinfo gmp mpfr noSysDirs cross;
    binutilsCross = binutilsCross cross;
    libcCross = libcCross cross;
    profiledCompiler = false;
    enableMultilib = true;
    crossStageStatic = false;
  };

  gcc44_realCross = cross : makeOverridable (import ../development/compilers/gcc-4.4) {
    inherit stdenv fetchurl texinfo gmp mpfr ppl cloogppl noSysDirs cross
        gettext which;
    binutilsCross = binutilsCross cross;
    libcCross = libcCross cross;
    profiledCompiler = false;
    enableMultilib = true;
    crossStageStatic = false;
  };

  gccCrossStageStatic = cross: wrapGCCCross {
    gcc = forceBuildDrv ((gcc44_realCross cross).override {
        crossStageStatic = true;
        langCC = false;
        libcCross = null;
    });
    libc = null;
    binutils = binutilsCross cross;
    inherit cross;
  };

  gccCrossStageFinal = cross: wrapGCCCross {
    gcc = forceBuildDrv (gcc44_realCross cross);
    libc = libcCross cross;
    binutils = binutilsCross cross;
    inherit cross;
  };

  gcc43_multi = lowPrio (wrapGCCWith (import ../build-support/gcc-wrapper) glibc_multi (gcc43.gcc.override {
    stdenv = overrideGCC stdenv (wrapGCCWith (import ../build-support/gcc-wrapper) glibc_multi gcc);
    profiledCompiler = false;
    enableMultilib = true;
  }));

  gcc44_real = lowPrio (wrapGCC (makeOverridable (import ../development/compilers/gcc-4.4) {
    inherit fetchurl stdenv texinfo gmp mpfr ppl cloogppl
      gettext which noSysDirs;
    profiledCompiler = true;
  }));

  gccApple =
    wrapGCC ( (if stdenv.system == "i686-darwin" then import ../development/compilers/gcc-apple else import ../development/compilers/gcc-apple64) {
      inherit fetchurl stdenv noSysDirs;
      profiledCompiler = true;
    }) ;

  gccupc40 = wrapGCCUPC (import ../development/compilers/gcc-upc-4.0 {
    inherit fetchurl stdenv bison autoconf gnum4 noSysDirs;
    texinfo = texinfo49;
  });

  gfortran = gfortran43;

  gfortran40 = wrapGCC (gcc40.gcc.override {
    name = "gfortran";
    langFortran = true;
    langCC = false;
    inherit gmp mpfr;
  });

  gfortran41 = wrapGCC (gcc41.gcc.override {
    name = "gfortran";
    langFortran = true;
    langCC = false;
    langC = false;
    inherit gmp mpfr;
  });

  gfortran42 = wrapGCC (gcc42.gcc.override {
    name = "gfortran";
    langFortran = true;
    langCC = false;
    langC = false;
    inherit gmp mpfr;
  });

  gfortran43 = wrapGCC (gcc43.gcc.override {
    name = "gfortran";
    langFortran = true;
    langCC = false;
    langC = false;
    profiledCompiler = false;
  });

  gfortran44 = wrapGCC (gcc44.gcc.override {
    name = "gfortran";
    langFortran = true;
    langCC = false;
    langC = false;
    profiledCompiler = false;
  });

  gcj = gcj44;

  gcj44 = wrapGCC (gcc44.gcc.override {
    name = "gcj";
    langJava = true;
    langFortran = false;
    langCC = true;
    langC = false;
    profiledCompiler = false;
    inherit zip unzip zlib boehmgc gettext pkgconfig;
    inherit (gtkLibs) gtk;
    inherit (gnome) libart_lgpl;
    inherit (xlibs) libX11 libXt libSM libICE libXtst libXi libXrender
      libXrandr xproto renderproto xextproto inputproto randrproto;
  });

  /*
  Broken; fails because of unability to find its own symbols during linking

  gcl = builderDefsPackage ../development/compilers/gcl {
    inherit mpfr m4 binutils fetchcvs emacs;
    inherit (xlibs) libX11 xproto inputproto libXi
      libXext xextproto libXt libXaw libXmu;
    stdenv = (overrideGCC stdenv gcc34) // {gcc = gcc33;};
  };
  */

  # GHC

  # GHC binaries are around for bootstrapping purposes

  #ghc = haskellPackages.ghc;

  /*
  ghc642Binary = lowPrio (import ../development/compilers/ghc/6.4.2-binary.nix {
    inherit fetchurl stdenv ncurses gmp;
    readline = if stdenv.system == "i686-linux" then readline4 else readline5;
    perl = perl58;
  });
  */

  ghc6101Binary = lowPrio (import ../development/compilers/ghc/6.10.1-binary.nix {
    inherit fetchurl stdenv perl ncurses gmp libedit;
  });

  ghc6102Binary = lowPrio (import ../development/compilers/ghc/6.10.2-binary.nix {
    inherit fetchurl stdenv perl ncurses gmp libedit;
  });

  # For several compiler versions, we export a large set of Haskell-related
  # packages.

  haskellPackages = haskellPackages_ghc6104;

  /*
  haskellPackages_ghc642 = import ./haskell-packages.nix {
    inherit pkgs;
    ghc = import ../development/compilers/ghc/6.4.2.nix {
      inherit fetchurl stdenv perl ncurses readline m4 gmp;
      ghc = ghc642Binary;
    };
  };

  haskellPackages_ghc661 = import ./haskell-packages.nix {
    inherit pkgs;
    ghc = import ../development/compilers/ghc/6.6.1.nix {
      inherit fetchurl stdenv readline perl58 gmp ncurses m4;
      ghc = ghc642Binary;
    };
  };

  haskellPackages_ghc682 = import ./haskell-packages.nix {
    inherit pkgs;
    ghc = import ../development/compilers/ghc/6.8.2.nix {
      inherit fetchurl stdenv perl gmp ncurses m4;
      readline = readline5;
      ghc = ghc642Binary;
    };
  };

  haskellPackages_ghc683 = recurseIntoAttrs (import ./haskell-packages.nix {
    inherit pkgs;
    ghc = import ../development/compilers/ghc/6.8.3.nix {
      inherit fetchurl stdenv readline perl gmp ncurses m4;
      ghc = ghc642Binary;
      haddock = import ../development/tools/documentation/haddock/boot.nix {
        inherit gmp;
        cabal = import ../development/libraries/haskell/cabal/cabal.nix {
          inherit stdenv fetchurl lib;
          ghc = ghc642Binary;
        };
      };
    };
  });
  */

  haskellPackages_ghc6101 = import ./haskell-packages.nix {
    inherit pkgs;
    ghc = import ../development/compilers/ghc/6.10.1.nix {
      inherit fetchurl stdenv perl ncurses gmp libedit;
      ghc = ghc6101Binary;
    };
  };

  haskellPackages_ghc6102 = import ./haskell-packages.nix {
    inherit pkgs;
    ghc = import ../development/compilers/ghc/6.10.2.nix {
      inherit fetchurl stdenv perl ncurses gmp libedit;
      ghc = ghc6101Binary;
    };
  };

  haskellPackages_ghc6103 = recurseIntoAttrs (import ./haskell-packages.nix {
    inherit pkgs;
    ghc = import ../development/compilers/ghc/6.10.3.nix {
      inherit fetchurl stdenv perl ncurses gmp libedit;
      ghc = ghc6101Binary;
    };
  });

  haskellPackages_ghc6104 = recurseIntoAttrs (import ./haskell-packages.nix {
    inherit pkgs;
    ghc = import ../development/compilers/ghc/6.10.4.nix {
      inherit fetchurl stdenv perl ncurses gmp libedit;
      ghc = ghc6101Binary;
    };
  });

  haskellPackages_ghc6121 = import ./haskell-packages.nix {
    inherit pkgs;
    ghc = import ../development/compilers/ghc/6.12.1.nix {
      inherit fetchurl stdenv perl ncurses gmp;
      ghc = ghc6101Binary;
    };
  };

  haskellPackages_ghcHEAD = import ./haskell-packages.nix {
    inherit pkgs;
    ghc = import ../development/compilers/ghc/6.11.nix {
      inherit fetchurl stdenv perl ncurses gmp libedit;
      inherit (haskellPackages) happy alex; # hope these aren't required for the final version
      ghc = ghc6101Binary;
    };
  };

  haxe = import ../development/compilers/haxe {
    inherit fetchurl sourceFromHead stdenv lib ocaml zlib makeWrapper;
  };

  falcon = builderDefsPackage (import ../development/interpreters/falcon) {
    inherit cmake;
  };

  go = import ../development/compilers/go {
    inherit stdenv fetchhg glibc bison ed which bash makeWrapper;
  };

  gprolog = import ../development/compilers/gprolog {
    inherit fetchurl stdenv;
  };

  gwt = import ../development/compilers/gwt {
    inherit stdenv fetchurl jdk;
    inherit (gtkLibs) glib gtk pango atk;
    inherit (xlibs) libX11 libXt;
    libstdcpp5 = gcc33.gcc;
  };

  ikarus = import ../development/compilers/ikarus {
    inherit stdenv fetchurl gmp;
  };

  #TODO add packages http://cvs.haskell.org/Hugs/downloads/2006-09/packages/ and test
  # commented out because it's using the new configuration style proposal which is unstable
  hugs = import ../development/compilers/hugs {
    inherit lib fetchurl stdenv composableDerivation;
  };

  openjdkDarwin = import ../development/compilers/openjdk-darwin {
    inherit fetchurl stdenv;
  };

  j2sdk14x = (
    assert system == "i686-linux";
    import ../development/compilers/jdk/default-1.4.nix {
      inherit fetchurl stdenv;
    });

  jdk5 = (
    assert system == "i686-linux" || system == "x86_64-linux";
    import ../development/compilers/jdk/default-5.nix {
      inherit fetchurl stdenv unzip;
    });

  jdk       = jdkdistro true  false;
  jre       = jdkdistro false false;

  jdkPlugin = jdkdistro true true;
  jrePlugin = jdkdistro false true;

  supportsJDK =
    system == "i686-linux" ||
    system == "x86_64-linux" ||
    system == "powerpc-linux";

  jdkdistro = installjdk: pluginSupport:
       (assert supportsJDK;
    (if pluginSupport then appendToName "plugin" else x: x) (import ../development/compilers/jdk {
      inherit fetchurl stdenv unzip installjdk xlibs pluginSupport makeWrapper;
    }));

  jikes = import ../development/compilers/jikes {
    inherit fetchurl stdenv;
  };

  lazarus = builderDefsPackage (import ../development/compilers/fpc/lazarus.nix) {
    inherit fpc makeWrapper;
    inherit (gtkLibs) gtk glib pango atk;
    inherit (xlibs) libXi inputproto libX11 xproto libXext xextproto;
  };

  llvm = import ../development/compilers/llvm {
    inherit fetchurl stdenv gcc flex perl libtool;
  };

  llvmGCC = builderDefsPackage (import ../development/compilers/llvm/llvm-gcc.nix) {
    flex=flex2535;
    inherit llvm perl libtool bison;
  };

  mono = import ../development/compilers/mono {
    inherit fetchurl stdenv bison pkgconfig gettext perl glib;
  };

  monoDLLFixer = import ../build-support/mono-dll-fixer {
    inherit stdenv perl;
  };

  monotone = import ../applications/version-management/monotone {
    inherit stdenv fetchurl boost zlib botan libidn pcre
      sqlite lib perl;
    lua = lua5;
  };

  monotoneViz = builderDefsPackage (import ../applications/version-management/monotone-viz/mtn-head.nix) {
    inherit ocaml lablgtk graphviz pkgconfig autoconf automake libtool;
    inherit (gnome) gtk libgnomecanvas glib;
  };

  viewMtn = builderDefsPackage (import ../applications/version-management/viewmtn/0.10.nix)
  {
    inherit monotone flup cheetahTemplate highlight ctags
      makeWrapper graphviz which python;
  };

  neko = import ../development/compilers/neko {
    inherit sourceFromHead fetchurl stdenv lib pkgconfig composableDerivation
      boehmgc apacheHttpd mysql zlib sqlite pcre apr makeWrapper;
    inherit (gtkLibs) gtk;
  };

  nasm = import ../development/compilers/nasm {
    inherit fetchurl stdenv;
  };

  ocaml = ocaml_3_11_1;

  ocaml_3_08_0 = import ../development/compilers/ocaml/3.08.0.nix {
    inherit fetchurl stdenv fetchcvs x11 ncurses;
  };

  ocaml_3_09_1 = import ../development/compilers/ocaml/3.09.1.nix {
    inherit fetchurl stdenv x11 ncurses;
  };

  ocaml_3_10_0 = import ../development/compilers/ocaml/3.10.0.nix {
    inherit fetchurl stdenv x11 ncurses;
  };

  ocaml_3_11_1 = import ../development/compilers/ocaml/3.11.1.nix {
    inherit fetchurl stdenv x11 ncurses;
  };

  opencxx = import ../development/compilers/opencxx {
    inherit fetchurl stdenv libtool;
    gcc = gcc33;
  };

  qcmm = import ../development/compilers/qcmm {
    lua   = lua4;
    ocaml = ocaml_3_08_0;
    inherit fetchurl stdenv mk noweb groff;
  };

  roadsend = import ../development/compilers/roadsend {
    inherit fetchurl stdenv flex bison bigloo lib curl composableDerivation;
    # optional features
    # all features pcre, fcgi xml mysql, sqlite3, (not implemented: odbc gtk gtk2)
    flags = ["pcre" "xml" "mysql"];
    inherit mysql libxml2 fcgi;
  };

  sbcl = builderDefsPackage (import ../development/compilers/sbcl) {
    inherit makeWrapper;
    clisp = clisp_2_44_1;
  };

  scala = import ../development/compilers/scala {
    inherit stdenv fetchurl;
  };

  stalin = import ../development/compilers/stalin {
    inherit stdenv fetchurl;
    inherit (xlibs) libX11;
  };

  strategoPackages = strategoPackages017;

  strategoPackages016 = import ../development/compilers/strategoxt/0.16.nix {
    inherit fetchurl pkgconfig aterm getopt;
    stdenv = overrideInStdenv stdenv [gnumake380];
  };

  strategoPackages017 = import ../development/compilers/strategoxt/0.17.nix {
    inherit fetchurl stdenv pkgconfig aterm getopt jdk ncurses;
    readline = readline5;
  };

  strategoPackages018 = import ../development/compilers/strategoxt/0.18.nix {
    inherit fetchurl stdenv pkgconfig aterm getopt jdk makeStaticBinaries ncurses;
    readline = readline5;
  };

  metaBuildEnv = import ../development/compilers/meta-environment/meta-build-env {
    inherit fetchurl stdenv;
  };

  swiProlog = import ../development/compilers/swi-prolog {
    inherit fetchurl stdenv gmp readline openssl libjpeg unixODBC zlib;
    inherit (xlibs) libXinerama libXft libXpm libSM libXt;
  };

  tinycc = import ../development/compilers/tinycc {
    inherit fetchurl stdenv perl texinfo;
  };

  visualcpp = (import ../development/compilers/visual-c++ {
    inherit fetchurl stdenv cabextract;
  });

  webdsl = import ../development/compilers/webdsl {
    inherit stdenv fetchurl pkgconfig strategoPackages;
  };

  win32hello = import ../development/compilers/visual-c++/test {
    inherit fetchurl stdenv visualcpp windowssdk;
  };

  wrapGCCWith = gccWrapper: glibc: baseGCC: gccWrapper {
    nativeTools = stdenv ? gcc && stdenv.gcc.nativeTools;
    nativeLibc = stdenv ? gcc && stdenv.gcc.nativeLibc;
    nativePrefix = if stdenv ? gcc then stdenv.gcc.nativePrefix else "";
    gcc = baseGCC;
    libc = glibc;
    inherit stdenv binutils coreutils;
  };

  wrapGCC = wrapGCCWith (import ../build-support/gcc-wrapper) glibc;

  wrapGCCCross =
    {gcc, libc, binutils, cross, shell ? "", name ? "gcc-cross-wrapper"}:
    
    forceBuildDrv (import ../build-support/gcc-cross-wrapper {
      nativeTools = false;
      nativeLibc = false;
      noLibc = (libc == null);
      inherit stdenv gcc binutils libc shell name cross;
    });

  # FIXME: This is a specific hack for GCC-UPC.  Eventually, we may
  # want to merge `gcc-upc-wrapper' and `gcc-wrapper'.
  wrapGCCUPC = baseGCC: import ../build-support/gcc-upc-wrapper {
    nativeTools = stdenv ? gcc && stdenv.gcc.nativeTools;
    nativeLibc = stdenv ? gcc && stdenv.gcc.nativeLibc;
    gcc = baseGCC;
    libc = glibc;
    inherit stdenv binutils;
  };

  # prolog
  yap = import ../development/compilers/yap {
    inherit fetchurl stdenv;
  };


  ### DEVELOPMENT / INTERPRETERS

  acl2 = builderDefsPackage ../development/interpreters/acl2 {
    inherit sbcl;
  };

  clisp = import ../development/interpreters/clisp {
    inherit fetchurl stdenv libsigsegv gettext
      readline ncurses coreutils pcre zlib libffi libffcall;
    inherit (xlibs) libX11 libXau libXt xproto
      libXpm libXext xextproto;
  };

  # compatibility issues in 2.47 - at list 2.44.1 is known good
  # for sbcl bootstrap
  clisp_2_44_1 = import ../development/interpreters/clisp/2.44.1.nix {
    inherit fetchurl stdenv gettext
      readline ncurses coreutils pcre zlib libffi libffcall;
    inherit (xlibs) libX11 libXau libXt xproto
      libXpm libXext xextproto;
    libsigsegv = libsigsegv_25;
  };

  erlang = import ../development/interpreters/erlang {
    inherit fetchurl stdenv perl gnum4 ncurses openssl;
  };

  guile = import ../development/interpreters/guile {
    inherit fetchurl stdenv readline libtool gmp gawk makeWrapper;
  };

  guile_1_9 = import ../development/interpreters/guile/1.9.nix {
    inherit fetchurl stdenv readline libtool gmp gawk makeWrapper
      libunistring pkgconfig boehmgc;
  };

  guile_1_9_coverage = import ../development/interpreters/guile/1.9.nix {
    inherit fetchurl stdenv readline libtool gmp gawk makeWrapper
      libunistring pkgconfig boehmgc;
    inherit (releaseTools) coverageAnalysis;
  };

  io = builderDefsPackage (import ../development/interpreters/io) {
    inherit sqlite zlib gmp libffi cairo ncurses freetype mesa
      libpng libtiff libjpeg readline libsndfile libxml2
      freeglut e2fsprogs libsamplerate pcre libevent libedit;
  };

  kaffe =  import ../development/interpreters/kaffe {
    inherit fetchurl stdenv jikes alsaLib xlibs;
  };

  lua4 = import ../development/interpreters/lua-4 {
    inherit fetchurl stdenv;
  };

  lua5 = import ../development/interpreters/lua-5 {
    inherit fetchurl stdenv ncurses readline;
  };

  maude = import ../development/interpreters/maude {
    inherit fetchurl stdenv flex bison ncurses buddy tecla gmpxx libsigsegv makeWrapper;
  };

  octave = import ../development/interpreters/octave {
    inherit stdenv fetchurl gfortran readline ncurses perl flex qhull texinfo;
  };

  # mercurial (hg) bleeding edge version
  octaveHG = import ../development/interpreters/octave/hg.nix {
    inherit fetchurl sourceFromHead readline ncurses perl flex atlas getConfig glibc qhull gfortran;
    inherit automake autoconf bison gperf lib python gnuplot texinfo texLive; # for dev Version
    inherit stdenv;
    inherit (xlibs) libX11;
    #stdenv = overrideGCC stdenv gcc40;
  };

  perl58 = import ../development/interpreters/perl-5.8 {
      inherit fetchurl stdenv;
      impureLibcPath = if stdenv.isLinux then null else "/usr";
    };

  perl510 = makeOverridable (import ../development/interpreters/perl-5.10) {
    inherit stdenv;
    fetchurl = fetchurlBoot;
    impureLibcPath = if stdenv.isLinux then null else "/usr";
  };

  perl = if system != "i686-cygwin" then perl510 else sysPerl;

  # FIXME: unixODBC needs patching on Darwin (see darwinports)
  phpOld = import ../development/interpreters/php {
    inherit stdenv fetchurl flex bison libxml2 apacheHttpd;
    unixODBC =
      if stdenv.isDarwin then null else unixODBC;
  };

  php = import ../development/interpreters/php_configurable {
    inherit
      stdenv fetchurl lib composableDerivation autoconf automake
      flex bison apacheHttpd mysql libxml2 # gettext
      zlib curl gd postgresql openssl pkgconfig sqlite getConfig;
  };

  pltScheme = builderDefsPackage (import ../development/interpreters/plt-scheme) {
    inherit cairo fontconfig freetype libjpeg libpng openssl
      perl mesa zlib which;
    inherit (xorg) libX11 libXaw libXft libXrender libICE xproto
      renderproto pixman libSM libxcb libXext xextproto libXmu
      libXt;
  };

  polyml = import ../development/compilers/polyml {
    inherit stdenv fetchurl;
  };

  python = if getConfig ["python" "full"] false then pythonFull else pythonBase;
  python25 = if getConfig ["python" "full"] false then python25Full else python25Base;
  pythonBase = python25Base;
  pythonFull = python25Full;

  python24 = import ../development/interpreters/python/2.4 {
    inherit fetchurl stdenv zlib bzip2;
  };

  python25Base = composedArgsAndFun (import ../development/interpreters/python/2.5) {
    inherit fetchurl stdenv zlib bzip2 gdbm;
  };

  python25Full = python25Base.passthru.function {
    # FIXME: We lack ncurses support, needed, e.g., for `gpsd'.
    db4 = if getConfig ["python" "db4Support"] true then db4 else null;
    sqlite = if getConfig ["python" "sqliteSupport"] true then sqlite else null;
    readline = if getConfig ["python" "readlineSupport"] true then readline else null;
    openssl = if getConfig ["python" "opensslSupport"] true then openssl else null;
    tk = if getConfig ["python" "tkSupport"] true then tk else null;
    tcl = if getConfig ["python" "tkSupport"] true then tcl else null;
    libX11 = if getConfig ["python" "tkSupport"] true then xlibs.libX11 else null;
    xproto = if getConfig ["python" "tkSupport"] true then xlibs.xproto else null;
  };

  python26Base = composedArgsAndFun (import ../development/interpreters/python/2.6) {
    inherit fetchurl stdenv zlib bzip2 gdbm;
    arch = if stdenv.isDarwin then darwinArchUtility else null;
    sw_vers = if stdenv.isDarwin then darwinSwVersUtility else null;
  };

  python26Full = python26Base.passthru.function {
    # FIXME: We lack ncurses support, needed, e.g., for `gpsd'.
    db4 = if getConfig ["python" "db4Support"] true then db4 else null;
    sqlite = if getConfig ["python" "sqliteSupport"] true then sqlite else null;
    readline = if getConfig ["python" "readlineSupport"] true then readline else null;
    openssl = if getConfig ["python" "opensslSupport"] true then openssl else null;
    tk = if getConfig ["python" "tkSupport"] true then tk else null;
    tcl = if getConfig ["python" "tkSupport"] true then tcl else null;
    libX11 = if getConfig ["python" "tkSupport"] true then xlibs.libX11 else null;
    xproto = if getConfig ["python" "tkSupport"] true then xlibs.xproto else null;
  };

  # new python and lib proposal
  # - adding a python lib to buildinputs should be enough
  #   (handles .pth files by patching site.py
  #    while introducing NIX_PYTHON_SITES describing list of modules)
  # - adding pyCheck = "import foo" test scripts to ensure libraries can be imported
  # - providing pythonWrapper so that you can run python and import the selected libraries
  # feel free to comment on this (experimental)
  python25New = recurseIntoAttrs ((import ../development/interpreters/python-new/2.5) pkgs);
  pythonNew = python25New; # the default python

  pyrex = pyrex095;

  pyrex095 = import ../development/interpreters/pyrex/0.9.5.nix {
    inherit fetchurl stdenv stringsWithDeps lib builderDefs python;
  };

  pyrex096 = import ../development/interpreters/pyrex/0.9.6.nix {
    inherit fetchurl stdenv stringsWithDeps lib builderDefs python;
  };

  Qi = composedArgsAndFun (import ../development/compilers/qi/9.1.nix) {
    inherit clisp stdenv fetchurl builderDefs unzip;
  };

  ruby18 = import ../development/interpreters/ruby {
    inherit fetchurl stdenv readline ncurses zlib openssl gdbm;
  };
  #ruby19 = import ../development/interpreters/ruby/ruby-19.nix { inherit ruby18 fetchurl; };
  ruby = ruby18;

  rubyLibs = recurseIntoAttrs (import ../development/interpreters/ruby/libs.nix {
    inherit pkgs stdenv;
  });

  rake = import ../development/ruby-modules/rake {
    inherit fetchurl stdenv ruby ;
  };

  rubySqlite3 = import ../development/ruby-modules/sqlite3 {
    inherit fetchurl stdenv ruby sqlite;
  };

  rLang = import ../development/interpreters/r-lang {
    inherit fetchurl stdenv readline perl gfortran libpng zlib;
    inherit (xorg) libX11 libXt;
    withBioconductor = getConfig ["rLang" "withBioconductor"] false;
  };

  rubygemsFun = ruby: builderDefsPackage (import ../development/interpreters/ruby/gems.nix) {
    inherit ruby makeWrapper;
  };
  rubygems = rubygemsFun ruby;

  rq = import ../applications/networking/cluster/rq {
    inherit fetchurl stdenv sqlite ruby ;
  };

  scsh = import ../development/interpreters/scsh {
    inherit stdenv fetchurl;
  };

  spidermonkey = import ../development/interpreters/spidermonkey {
    inherit fetchurl stdenv readline;
  };

  sysPerl = import ../development/interpreters/sys-perl {
    inherit stdenv;
  };

  tcl = import ../development/interpreters/tcl {
    inherit fetchurl stdenv;
  };

  xulrunnerWrapper = {application, launcher}:
    import ../development/interpreters/xulrunner/wrapper {
      inherit stdenv application launcher;
      xulrunner = xulrunner35;
    };


  ### DEVELOPMENT / MISC

  avrgcclibc = import ../development/misc/avr-gcc-with-avr-libc {
    inherit fetchurl stdenv writeTextFile gnumake coreutils gnutar bzip2
      gnugrep gnused gawk;
    gcc = gcc40;
  };

  avr8burnomat = import ../development/misc/avr8-burn-omat {
    inherit fetchurl stdenv unzip;
  };

  /*
  toolbus = import ../development/interpreters/toolbus {
    inherit stdenv fetchurl atermjava toolbuslib aterm yacc flex;
  };
  */

  sourceFromHead = import ../build-support/source-from-head-fun.nix {
    inherit getConfig;
  };

  ecj = import ../development/eclipse/ecj {
    inherit fetchurl stdenv unzip ant gcj;
  };

  jdtsdk = import ../development/eclipse/jdt-sdk {
    inherit fetchurl stdenv unzip;
  };

  jruby116 = import ../development/interpreters/jruby {
    inherit fetchurl stdenv;
  };

  guileCairo = import ../development/guile-modules/guile-cairo {
    inherit fetchurl stdenv guile pkgconfig cairo guileLib;
  };

  guileGnome = import ../development/guile-modules/guile-gnome {
    inherit fetchurl stdenv guile guileLib gwrap pkgconfig guileCairo;
    gconf = gnome.GConf;
    inherit (gnome) glib gnomevfs gtk libglade libgnome libgnomecanvas
      libgnomeui pango;
  };

  guileLib = import ../development/guile-modules/guile-lib {
    inherit fetchurl stdenv guile texinfo;
  };

  windowssdk = (
    import ../development/misc/windows-sdk {
      inherit fetchurl stdenv cabextract;
    });


  ### DEVELOPMENT / TOOLS


  antlr = import ../development/tools/parsing/antlr/2.7.7.nix {
    inherit fetchurl stdenv jdk python;
  };

  antlr3 = import ../development/tools/parsing/antlr {
    inherit fetchurl stdenv jre;
  };

  antDarwin = apacheAnt.override rec { jdk = openjdkDarwin ; name = "ant-" + jdk.name ; } ;

  ant = apacheAnt;
  apacheAnt = makeOverridable (import ../development/tools/build-managers/apache-ant) {
    inherit fetchurl stdenv jdk;
    name = "ant-" + jdk.name;
  };

  apacheAnt14 = import ../development/tools/build-managers/apache-ant {
    inherit fetchurl stdenv;
    jdk = j2sdk14x;
    name = "ant-" + j2sdk14x.name;
  };

  apacheAntGcj = import ../development/tools/build-managers/apache-ant/from-source.nix {
    inherit fetchurl stdenv;
    inherit junit; # must be either pre-built or built with GCJ *alone*
    javac = gcj;
    jvm = gcj;
  };

  autobuild = import ../development/tools/misc/autobuild {
    inherit fetchurl stdenv makeWrapper perl openssh rsync;
  };

  autoconf = import ../development/tools/misc/autoconf {
    inherit fetchurl stdenv perl m4;
  };

  autoconf213 = import ../development/tools/misc/autoconf/2.13.nix {
    inherit fetchurl stdenv perl m4 lzma;
  };

  automake = automake110x;

  automake17x = import ../development/tools/misc/automake/automake-1.7.x.nix {
    inherit fetchurl stdenv perl autoconf makeWrapper;
  };

  automake19x = import ../development/tools/misc/automake/automake-1.9.x.nix {
    inherit fetchurl stdenv perl autoconf makeWrapper;
  };

  automake110x = import ../development/tools/misc/automake/automake-1.10.x.nix {
    inherit fetchurl stdenv perl autoconf makeWrapper;
  };

  automake111x = import ../development/tools/misc/automake/automake-1.11.x.nix {
    inherit fetchurl stdenv perl autoconf makeWrapper;
  };

  avrdude = import ../development/tools/misc/avrdude {
    inherit lib fetchurl stdenv flex yacc composableDerivation texLive;
  };

  binutils = useFromStdenv "binutils"
    (import ../development/tools/misc/binutils {
      inherit fetchurl stdenv noSysDirs;
    });

  binutilsCross = cross : forceBuildDrv (import ../development/tools/misc/binutils {
      inherit stdenv fetchurl cross;
      noSysDirs = true;
  });

  bison = bison23;

  bison1875 = import ../development/tools/parsing/bison/bison-1.875.nix {
    inherit fetchurl stdenv m4;
  };

  bison23 = import ../development/tools/parsing/bison/bison-2.3.nix {
    inherit fetchurl stdenv m4;
  };

  bison24 = import ../development/tools/parsing/bison/bison-2.4.nix {
    inherit fetchurl stdenv m4;
  };

  buildbot = import ../development/tools/build-managers/buildbot {
    inherit fetchurl stdenv python twisted makeWrapper;
  };

  byacc = import ../development/tools/parsing/byacc {
    inherit fetchurl stdenv;
  };

  camlp5_strict = import ../development/tools/ocaml/camlp5 {
    inherit stdenv fetchurl ocaml;
  };

  camlp5_transitional = import ../development/tools/ocaml/camlp5 {
    inherit stdenv fetchurl ocaml;
    transitional = true;
  };

  ccache = import ../development/tools/misc/ccache {
    inherit fetchurl stdenv;
  };

  ctags = import ../development/tools/misc/ctags {
    inherit fetchurl sourceFromHead stdenv automake autoconf;
  };

  ctagsWrapped = import ../development/tools/misc/ctags/wrapped.nix {
    inherit pkgs ctags writeScriptBin;
  };

  cmake = import ../development/tools/build-managers/cmake {
    inherit fetchurl stdenv replace ncurses;
  };

  coccinelle = import ../development/tools/misc/coccinelle {
    inherit fetchurl stdenv perl python ocaml ncurses makeWrapper;
  };

  cproto = import ../development/tools/misc/cproto {
    inherit fetchurl stdenv flex bison;
  };

  cflow = import ../development/tools/misc/cflow {
    inherit fetchurl stdenv gettext emacs;
  };

  cscope = import ../development/tools/misc/cscope {
    inherit fetchurl stdenv ncurses pkgconfig emacs;
  };

  dejagnu = import ../development/tools/misc/dejagnu {
    inherit fetchurl stdenv expect makeWrapper;
  };

  ddd = import ../development/tools/misc/ddd {
    inherit fetchurl stdenv lesstif ncurses;
    inherit (xlibs) libX11 libXt;
  };

  distcc = import ../development/tools/misc/distcc {
    inherit fetchurl stdenv popt python;
    avahi = if getPkgConfig "distcc" "avahi" false then avahi else null;
    pkgconfig = if getPkgConfig "distcc" "gtk" false then pkgconfig else null;
    gtk = if getPkgConfig "distcc" "gtk" false then gtkLibs.gtk else null;
  };

  docutils = builderDefsPackage (import ../development/tools/documentation/docutils) {
    inherit python pil makeWrapper;
  };

  doxygen = import ../development/tools/documentation/doxygen {
    inherit fetchurl stdenv graphviz perl flex bison gnumake;
    inherit (xlibs) libX11 libXext;
    qt = if getPkgConfig "doxygen" "qt4" true then qt4 else null;
  };

  eggdbus = import ../development/tools/misc/eggdbus {
    inherit stdenv fetchurl pkgconfig dbus dbus_glib glib;
  };

  elfutils = import ../development/tools/misc/elfutils {
    inherit fetchurl stdenv m4;
  };

  epm = import ../development/tools/misc/epm {
    inherit fetchurl stdenv rpm;
  };

  emma = import ../development/tools/analysis/emma {
    inherit fetchurl stdenv unzip;
  };

  findbugs = import ../development/tools/analysis/findbugs {
    inherit fetchurl stdenv;
  };

  pmd = import ../development/tools/analysis/pmd {
    inherit fetchurl stdenv unzip;
  };

  jdepend = import ../development/tools/analysis/jdepend {
    inherit fetchurl stdenv unzip;
  };

  checkstyle = import ../development/tools/analysis/checkstyle {
    inherit fetchurl stdenv unzip;
  };

  flex = flex254a;

  flex2535 = import ../development/tools/parsing/flex/flex-2.5.35.nix {
    inherit fetchurl stdenv yacc m4;
  };

  flex2534 = import ../development/tools/parsing/flex/flex-2.5.34.nix {
    inherit fetchurl stdenv yacc m4;
  };

  flex2533 = import ../development/tools/parsing/flex/flex-2.5.33.nix {
    inherit fetchurl stdenv yacc m4;
  };

  # Note: 2.5.4a is much older than 2.5.35 but happens first when sorting
  # alphabetically, hence the low priority.
  flex254a = lowPrio (import ../development/tools/parsing/flex/flex-2.5.4a.nix {
    inherit fetchurl stdenv yacc;
  });

  m4 = gnum4;

  global = import ../development/tools/misc/global {
    inherit fetchurl stdenv;
  };

  gnum4 = makeOverridable (import ../development/tools/misc/gnum4) {
    inherit fetchurl stdenv;
  };

  gnumake = useFromStdenv "gnumake"
    (import ../development/tools/build-managers/gnumake {
      inherit fetchurl stdenv;
    });

  gnumake380 = import ../development/tools/build-managers/gnumake-3.80 {
    inherit fetchurl stdenv;
  };

  gperf = import ../development/tools/misc/gperf {
    inherit fetchurl stdenv;
  };

  gtkdialog = import ../development/tools/misc/gtkdialog {
    inherit fetchurl stdenv pkgconfig;
    inherit (gtkLibs) gtk;
  };

  guileLint = import ../development/tools/guile/guile-lint {
    inherit fetchurl stdenv guile;
  };

  gwrap = import ../development/tools/guile/g-wrap {
    inherit fetchurl stdenv guile libffi pkgconfig guileLib glib;
  };

  help2man = import ../development/tools/misc/help2man {
    inherit fetchurl stdenv perl gettext;
    inherit (perlPackages) LocaleGettext;
  };

  iconnamingutils = import ../development/tools/misc/icon-naming-utils {
    inherit fetchurl stdenv perl;
    inherit (perlPackages) XMLSimple;
  };

  indent = import ../development/tools/misc/indent {
    inherit fetchurl stdenv;
  };

  jikespg = import ../development/tools/parsing/jikespg {
    inherit fetchurl stdenv;
  };

  kcachegrind = import ../development/tools/misc/kcachegrind {
    inherit fetchurl stdenv kdelibs zlib perl expat libpng libjpeg;
    inherit (xlibs) libX11 libXext libSM;
    qt = qt3;
  };

  lcov = import ../development/tools/analysis/lcov {
    inherit fetchurl stdenv perl;
  };

  libtool = libtool_2;

  libtool_1_5 = import ../development/tools/misc/libtool {
    inherit fetchurl stdenv perl m4;
  };

  libtool_2 = import ../development/tools/misc/libtool/libtool2.nix {
    inherit fetchurl stdenv lzma perl m4;
  };

  lsof = import ../development/tools/misc/lsof {
    inherit fetchurl stdenv;
  };

  ltrace = composedArgsAndFun (import ../development/tools/misc/ltrace/0.5-3deb.nix) {
    inherit fetchurl stdenv builderDefs stringsWithDeps lib elfutils;
  };

  mk = import ../development/tools/build-managers/mk {
    inherit fetchurl stdenv;
  };

  noweb = import ../development/tools/literate-programming/noweb {
    inherit fetchurl stdenv;
  };

  openafsClient = import ../servers/openafs-client {
    inherit stdenv fetchurl autoconf automake flex yacc;
    inherit kernel_2_6_28 glibc ncurses perl krb5;
  };

  openocd = import ../development/tools/misc/openocd {
    inherit fetchurl stdenv libftdi;
  };

  oprofile = import ../development/tools/profiling/oprofile {
    inherit fetchurl stdenv binutils popt;
    inherit makeWrapper gawk which gnugrep;
  };

  patchelf = useFromStdenv "patchelf"
    (import ../development/tools/misc/patchelf {
      inherit fetchurl stdenv;
    });

  patchelf05 = import ../development/tools/misc/patchelf/0.5.nix {
    inherit fetchurl stdenv;
  };

  pmccabe = import ../development/tools/misc/pmccabe {
    inherit fetchurl stdenv;
  };

  /**
   * pkgconfig is optionally taken from the stdenv to allow bootstrapping
   * of glib and pkgconfig itself on MinGW.
   */
  pkgconfigReal = useFromStdenv "pkgconfig"
    (import ../development/tools/misc/pkgconfig {
      inherit fetchurl stdenv;
    });

  /* Make pkgconfig always return a buildDrv, never a proper hostDrv,
     because most usage of pkgconfig as buildInput (inheritance of
     pre-cross nixpkgs) means using it using as buildNativeInput
     cross_renaming: we should make all programs use pkgconfig as
     buildNativeInput after the renaming.
     */
  pkgconfig = forceBuildDrv pkgconfigReal;

  radare = import ../development/tools/analysis/radare {
    inherit stdenv fetchurl pkgconfig libusb readline gtkdialog python
      ruby libewf perl;
    inherit (gtkLibs) gtk;
    inherit (gnome) vte;
    lua = lua5;
    useX11 = getConfig ["radare" "useX11"] false;
    pythonBindings = getConfig ["radare" "pythonBindings"] false;
    rubyBindings = getConfig ["radare" "rubyBindings"] false;
    luaBindings = getConfig ["radare" "luaBindings"] false;
  };

  ragel = import ../development/tools/parsing/ragel {
    inherit composableDerivation fetchurl transfig texLive;
  };

  remake = import ../development/tools/build-managers/remake {
      inherit fetchurl stdenv;
    };

  # couldn't find the source yet
  seleniumRCBin = import ../development/tools/selenium/remote-control {
    inherit fetchurl stdenv unzip;
    jre = jdk;
  };

  scons = import ../development/tools/build-managers/scons {
    inherit fetchurl stdenv python makeWrapper;
  };

  sloccount = import ../development/tools/misc/sloccount {
    inherit fetchurl stdenv perl;
  };

  sparse = import ../development/tools/analysis/sparse {
    inherit fetchurl stdenv pkgconfig;
  };

  spin = import ../development/tools/analysis/spin {
    inherit fetchurl stdenv flex yacc tk;
  };

  splint = import ../development/tools/analysis/splint {
    inherit fetchurl stdenv flex;
  };

  strace = import ../development/tools/misc/strace {
    inherit fetchurl stdenv;
  };

  swig = import ../development/tools/misc/swig {
    inherit fetchurl stdenv boost;
  };

  swigWithJava = swig;

  swftools = import ../tools/video/swftools {
    inherit fetchurl stdenv x264 zlib libjpeg freetype giflib;
  };

  texinfo49 = import ../development/tools/misc/texinfo/4.9.nix {
    inherit fetchurl stdenv ncurses;
  };

  texinfo = makeOverridable (import ../development/tools/misc/texinfo) {
    inherit fetchurl stdenv ncurses lzma;
  };

  texi2html = import ../development/tools/misc/texi2html {
    inherit fetchurl stdenv perl;
  };

  uisp = import ../development/tools/misc/uisp {
    inherit fetchurl stdenv;
  };

  gdb = import ../development/tools/misc/gdb {
    inherit fetchurl stdenv ncurses gmp mpfr expat texinfo;
    readline = readline5;
  };

  gdbCross = import ../development/tools/misc/gdb {
    inherit fetchurl stdenv ncurses gmp mpfr expat texinfo;
    readline = readline5;
    target = crossSystem;
  };

  valgrind = import ../development/tools/analysis/valgrind {
    inherit fetchurl stdenv perl gdb;
  };

  xxdiff = builderDefsPackage (import ../development/tools/misc/xxdiff/3.2.nix) {
    flex = flex2535;
    qt = qt3;
    inherit pkgconfig makeWrapper bison python;
    inherit (xlibs) libXext libX11;
  };

  yacc = bison;

  yodl = import ../development/tools/misc/yodl {
    inherit stdenv fetchurl perl;
  };


  ### DEVELOPMENT / LIBRARIES


  a52dec = import ../development/libraries/a52dec {
    inherit fetchurl stdenv;
  };

  aalib = import ../development/libraries/aalib {
    inherit fetchurl stdenv ncurses;
  };

  acl = useFromStdenv "acl"
    (import ../development/libraries/acl {
      inherit stdenv fetchurl gettext attr libtool;
    });

  adns = import ../development/libraries/adns/1.4.nix {
    inherit stdenv fetchurl;
    static = getPkgConfig "adns" "static" (stdenv ? isStatic || stdenv ? isDietLibC);
  };

  agg = import ../development/libraries/agg {
    inherit fetchurl stdenv autoconf automake libtool pkgconfig
      freetype SDL;
    inherit (xlibs) libX11;
  };

  amrnb = import ../development/libraries/amrnb {
    inherit fetchurl stdenv unzip;
  };

  amrwb = import ../development/libraries/amrwb {
    inherit fetchurl stdenv unzip;
  };

  apr = makeOverridable (import ../development/libraries/apr) {
    inherit (pkgsOverriden) fetchurl stdenv;
  };

  aprutil = makeOverridable (import ../development/libraries/apr-util) {
    inherit (pkgsOverriden) fetchurl stdenv apr expat db4;
    bdbSupport = true;
  };

  arts = import ../development/libraries/arts {
    inherit fetchurl stdenv pkgconfig;
    inherit (xlibs) libX11 libXext;
    inherit kdelibs zlib libjpeg libpng perl;
    qt = qt3;
    inherit (gnome) glib;
  };

  aspell = import ../development/libraries/aspell {
    inherit fetchurl stdenv perl;
  };

  aspellDicts = recurseIntoAttrs (import ../development/libraries/aspell/dictionaries.nix {
    inherit fetchurl stdenv aspell which;
  });

  aterm = aterm25;

  aterm242fixes = lowPrio (import ../development/libraries/aterm/2.4.2-fixes.nix {
    inherit fetchurl stdenv;
  });

  aterm25 = makeOverridable (import ../development/libraries/aterm/2.5.nix) {
    inherit fetchurl stdenv;
  };

  aterm28 = lowPrio (import ../development/libraries/aterm/2.8.nix {
    inherit fetchurl stdenv;
  });

  attr = useFromStdenv "attr"
    (import ../development/libraries/attr {
      inherit stdenv fetchurl gettext libtool;
    });

  aubio = import ../development/libraries/aubio {
    inherit fetchurl stdenv pkgconfig fftw libsndfile libsamplerate python
      alsaLib jackaudio;
  };

  axis = import ../development/libraries/axis {
    inherit fetchurl stdenv;
  };

  babl = import ../development/libraries/babl {
    inherit fetchurl stdenv;
  };

  beecrypt = import ../development/libraries/beecrypt {
    inherit fetchurl stdenv m4;
  };

  boehmgc = import ../development/libraries/boehm-gc {
    inherit fetchurl stdenv;
  };

  boolstuff = import ../development/libraries/boolstuff {
    inherit fetchurl stdenv lib pkgconfig;
  };

  boost_1_36_0 = import ../development/libraries/boost/1.36.0.nix {
    inherit fetchurl stdenv icu expat zlib bzip2 python;
  };

  boost = makeOverridable (import ../development/libraries/boost/1.41.0.nix) {
    inherit fetchurl stdenv icu expat zlib bzip2 python;
  };

  # A Boost build with all library variants enabled.  Very large (about 250 MB).
  boostFull = appendToName "full" (boost.override {
    enableDebug = true;
    enableSingleThreaded = true;
    enableStatic = true;
  });

  botan = builderDefsPackage (import ../development/libraries/botan) {
    inherit perl;
  };

  buddy = import ../development/libraries/buddy {
    inherit fetchurl stdenv bison;
  };

  cairo = import ../development/libraries/cairo {
    inherit fetchurl stdenv pkgconfig x11 fontconfig freetype zlib libpng;
    inherit (xlibs) pixman libxcb xcbutil;
  };

  cairomm = import ../development/libraries/cairomm {
    inherit fetchurl stdenv pkgconfig cairo x11 fontconfig freetype libsigcxx;
  };

  ccrtp = import ../development/libraries/ccrtp {
    inherit fetchurl stdenv lib pkgconfig openssl libgcrypt commoncpp2;
  };

  chipmunk = builderDefsPackage (import ../development/libraries/chipmunk) {
    inherit cmake freeglut mesa;
    inherit (xlibs) libX11 xproto inputproto libXi libXmu;
  };

  chmlib = import ../development/libraries/chmlib {
    inherit fetchurl stdenv;
  };

  cil = import ../development/libraries/cil {
    inherit stdenv fetchurl ocaml perl;
  };

  cilaterm = import ../development/libraries/cil-aterm {
    stdenv = overrideInStdenv stdenv [gnumake380];
    inherit fetchurl perl ocaml;
  };

  clanlib = import ../development/libraries/clanlib {
    inherit fetchurl stdenv zlib libpng libjpeg libvorbis libogg mesa;
    inherit (xlibs) libX11 xf86vidmodeproto libXmu libXxf86vm;
  };

  classpath = import ../development/libraries/java/classpath {
    javac = gcj;
    jvm = gcj;
    inherit fetchurl stdenv pkgconfig antlr;
    inherit (gtkLibs) gtk;
    gconf = gnome.GConf;
  };

  clearsilver = import ../development/libraries/clearsilver {
    inherit fetchurl stdenv python;
  };

  clppcre = builderDefsPackage (import ../development/libraries/cl-ppcre) {
  };

  cluceneCore = (import ../development/libraries/clucene-core) {
    inherit fetchurl stdenv;
  };

  commoncpp2 = import ../development/libraries/commoncpp2 {
    inherit stdenv fetchurl lib;
  };

  consolekit = makeOverridable (import ../development/libraries/consolekit) {
    inherit stdenv fetchurl pkgconfig dbus_glib zlib pam policykit expat glib;
    inherit (xlibs) libX11;
  };

  coredumper = import ../development/libraries/coredumper {
    inherit fetchurl stdenv;
  };

  ctl = import ../development/libraries/ctl {
    inherit fetchurl stdenv ilmbase;
  };

  cppunit = import ../development/libraries/cppunit {
    inherit fetchurl stdenv;
  };

  cracklib = import ../development/libraries/cracklib {
    inherit fetchurl stdenv;
  };

  cryptopp = import ../development/libraries/crypto++ {
    inherit fetchurl stdenv unzip libtool;
  };

  cyrus_sasl = import ../development/libraries/cyrus-sasl {
    inherit stdenv fetchurl openssl db4 gettext;
  };

  db4 = db45;

  db44 = import ../development/libraries/db4/db4-4.4.nix {
    inherit fetchurl stdenv;
  };

  db45 = import ../development/libraries/db4/db4-4.5.nix {
    inherit fetchurl stdenv;
  };

  dbus = import ../development/libraries/dbus {
    inherit fetchurl stdenv pkgconfig expat;
    inherit (xlibs) libX11 libICE libSM;
    useX11 = true; # !!! `false' doesn't build
  };

  dbus_glib = makeOverridable (import ../development/libraries/dbus-glib) {
    inherit fetchurl stdenv pkgconfig gettext dbus expat glib;
  };

  dclib = import ../development/libraries/dclib {
    inherit fetchurl stdenv libxml2 openssl bzip2;
  };

  directfb = import ../development/libraries/directfb {
    inherit fetchurl stdenv perl zlib libjpeg freetype
      SDL libpng giflib;
    inherit (xlibs) libX11 libXext xproto xextproto renderproto
      libXrender;
  };

  enchant = makeOverridable (import ../development/libraries/enchant) {
    inherit fetchurl stdenv aspell pkgconfig;
    inherit (gnome) glib;
  };

  exiv2 = import ../development/libraries/exiv2 {
    inherit fetchurl stdenv zlib;
  };

  expat = import ../development/libraries/expat {
    inherit fetchurl stdenv;
  };

  extremetuxracer = builderDefsPackage (import ../games/extremetuxracer) {
    inherit mesa tcl freeglut SDL SDL_mixer pkgconfig
    	libpng gettext intltool;
    inherit (xlibs) libX11 xproto libXi inputproto
    	libXmu libXext xextproto libXt libSM libICE;
  };

  eventlog = import ../development/libraries/eventlog {
    inherit fetchurl stdenv;
  };

  facile = import ../development/libraries/facile {
    inherit fetchurl stdenv;
    # Actually, we don't need this version but we need native-code compilation
    ocaml = ocaml_3_10_0;
  };

  faac = import ../development/libraries/faac {
    inherit fetchurl stdenv autoconf automake libtool;
  };

  faad2 = import ../development/libraries/faad2 {
    inherit fetchurl stdenv;
  };

  fcgi = import ../development/libraries/fcgi {
      inherit fetchurl stdenv;
  };

  ffmpeg = import ../development/libraries/ffmpeg {
    inherit fetchurl stdenv faad2;
  };

  fftw = import ../development/libraries/fftw {
    inherit fetchurl stdenv builderDefs stringsWithDeps;
    singlePrecision = false;
  };

  fftwSinglePrec = import ../development/libraries/fftw {
    inherit fetchurl stdenv builderDefs stringsWithDeps;
    singlePrecision = true;
  };

  fltk11 = (import ../development/libraries/fltk/fltk11.nix) {
    inherit composableDerivation x11 lib pkgconfig freeglut;
    inherit fetchurl stdenv mesa mesaHeaders libpng libjpeg zlib ;
    inherit (xlibs) inputproto libXi libXinerama libXft;
    flags = [ "useNixLibs" "threads" "shared" "gl" ];
  };

  fltk20 = (import ../development/libraries/fltk) {
    inherit composableDerivation x11 lib pkgconfig freeglut;
    inherit fetchurl stdenv mesa mesaHeaders libpng libjpeg zlib ;
    inherit (xlibs) inputproto libXi libXinerama libXft;
    flags = [ "useNixLibs" "threads" "shared" "gl" ];
  };

  fmod = import ../development/libraries/fmod {
    inherit stdenv fetchurl;
  };

  freeimage = import ../development/libraries/freeimage {
    inherit fetchurl stdenv unzip;
  };

  freetts = import ../development/libraries/freetts {
    inherit stdenv fetchurl apacheAnt unzip sharutils lib;
  };

  cfitsio = import ../development/libraries/cfitsio {
    inherit fetchurl stdenv;
  };

  fontconfig = import ../development/libraries/fontconfig {
    inherit fetchurl stdenv freetype expat;
  };

  makeFontsConf = let fontconfig_ = fontconfig; in {fontconfig ? fontconfig_, fontDirectories}:
    import ../development/libraries/fontconfig/make-fonts-conf.nix {
      inherit runCommand libxslt fontconfig fontDirectories;
    };

  freealut = import ../development/libraries/freealut {
    inherit fetchurl stdenv openal;
  };

  freeglut = import ../development/libraries/freeglut {
    inherit fetchurl stdenv x11 mesa;
  };

  freetype = import ../development/libraries/freetype {
    inherit fetchurl stdenv;
  };

  fribidi = import ../development/libraries/fribidi {
    inherit fetchurl stdenv;
  };

  fam = gamin;

  gamin = import ../development/libraries/gamin {
    inherit fetchurl stdenv python pkgconfig glib;
  };

  gav = import ../games/gav {
    inherit fetchurl SDL SDL_image SDL_mixer SDL_net;
    stdenv = overrideGCC stdenv gcc41;
  };

  gdbm = import ../development/libraries/gdbm {
    inherit fetchurl stdenv;
  };

  gdk_pixbuf = import ../development/libraries/gdk-pixbuf {
    inherit fetchurl stdenv libtiff libjpeg libpng;
    inherit (gtkLibs1x) gtk;
  };

  gegl = import ../development/libraries/gegl {
    inherit fetchurl stdenv libpng pkgconfig babl;
    openexr = openexr_1_6_1;
    #  avocodec avformat librsvg
    inherit cairo libjpeg librsvg;
    inherit (gtkLibs) pango glib gtk;
  };

  geoip = builderDefsPackage ../development/libraries/geoip {
    inherit zlib;
  };

  geos = import ../development/libraries/geos {
    inherit fetchurl fetchsvn stdenv autoconf
      automake libtool swig which lib composableDerivation python ruby;
    use_svn = stdenv.system == "x86_64-linux";
  };

  gettext = import ../development/libraries/gettext {
    inherit fetchurl stdenv libiconv;
  };

  gd = import ../development/libraries/gd {
    inherit fetchurl stdenv zlib libpng freetype libjpeg fontconfig;
  };

  gdal = stdenv.mkDerivation {
    name = "gdal-1.6.1-rc1";
    src = fetchurl {
      url = ftp://ftp.remotesensing.org/gdal/gdal-1.6.1-RC1.tar.gz;
      sha256 = "0f7da588yvb1d3l3gk5m0hrqlhg8m4gw93aip3dwkmnawz9r0qcw";
    };
  };

  giblib = import ../development/libraries/giblib {
    inherit fetchurl stdenv x11 imlib2;
  };

  glew = import ../development/libraries/glew {
    inherit fetchurl stdenv mesa x11 libtool;
    inherit (xlibs) libXmu libXi;
  };

  glefw = import ../development/libraries/glefw {
    inherit fetchurl stdenv lib mesa;
    inherit (xlibs) libX11 libXext xextproto;
  };

  glibc =
    let haveRedHatKernel       = system == "i686-linux" || system == "x86_64-linux";
        haveBrokenRedHatKernel = haveRedHatKernel && getConfig ["brokenRedHatKernel"] false;
    in
    useFromStdenv "glibc" (if haveBrokenRedHatKernel then glibc25 else
        glibc211);

  glibc25 = import ../development/libraries/glibc-2.5 {
    inherit fetchurl stdenv kernelHeaders;
    installLocales = getPkgConfig "glibc" "locales" false;
  };

  glibc27 = import ../development/libraries/glibc-2.7 {
    inherit fetchurl stdenv kernelHeaders;
    #installLocales = false;
  };

  glibc29 = makeOverridable (import ../development/libraries/glibc-2.9) {
    inherit fetchurl stdenv kernelHeaders;
    installLocales = getPkgConfig "glibc" "locales" false;
  };

  glibc29Cross = cross: forceBuildDrv (makeOverridable (import ../development/libraries/glibc-2.9) {
    inherit stdenv fetchurl;
    gccCross = gccCrossStageStatic cross;
    kernelHeaders = kernelHeadersCross cross;
    installLocales = getPkgConfig "glibc" "locales" false;
  });

  glibc210 = makeOverridable (import ../development/libraries/glibc-2.10) {
    inherit fetchurl stdenv kernelHeaders;
    installLocales = getPkgConfig "glibc" "locales" false;
  };

  glibc210Cross = cross: forceBuildDrv (makeOverridable (import ../development/libraries/glibc-2.10) {
    inherit stdenv fetchurl;
    gccCross = gccCrossStageStatic cross;
    kernelHeaders = kernelHeadersCross cross;
    installLocales = getPkgConfig "glibc" "locales" false;
  });

  glibc211 = makeOverridable (import ../development/libraries/glibc-2.11) {
    inherit fetchurl stdenv kernelHeaders;
    installLocales = getPkgConfig "glibc" "locales" false;
  };

  glibc211Cross = cross : forceBuildDrv (makeOverridable (import ../development/libraries/glibc-2.11) {
    inherit stdenv fetchurl;
    gccCross = gccCrossStageStatic cross;
    kernelHeaders = kernelHeadersCross cross;
    installLocales = getPkgConfig "glibc" "locales" false;
  });

  # We can choose:
  libcCross = cross: glibc211Cross cross;
  # libcCross = cross: uclibcCross cross;

  eglibc = import ../development/libraries/eglibc {
    inherit fetchsvn stdenv kernelHeaders;
    installLocales = getPkgConfig "glibc" "locales" false;
  };

  glibcLocales = makeOverridable (import ../development/libraries/glibc-2.11/locales.nix) {
    inherit fetchurl stdenv;
  };

  glibcInfo = import ../development/libraries/glibc-2.11/info.nix {
    inherit fetchurl stdenv texinfo perl;
  };

  glibc_multi =
      runCommand "${glibc.name}-multi"
        { glibc64 = glibc;
          glibc32 = (import ./all-packages.nix {system = "i686-linux";}).glibc;
        }
        ''
          ensureDir $out
          ln -s $glibc64/* $out/

          rm $out/lib $out/lib64
          ensureDir $out/lib
          ln -s $glibc64/lib/* $out/lib
          ln -s $glibc32/lib $out/lib/32
          ln -s lib $out/lib64

          rm $out/include
          cp -rs $glibc32/include $out
          chmod -R u+w $out/include
          cp -rsf $glibc64/include $out
        '' # */
        ;

  gmime = import ../development/libraries/gmime {
    inherit fetchurl stdenv pkgconfig zlib glib;
  };

  gmm = import ../development/libraries/gmm {
    inherit fetchurl stdenv;
  };

  gmp = import ../development/libraries/gmp {
    inherit stdenv fetchurl m4;
  };

  # `gmpxx' used to mean "GMP with C++ bindings".  Now `gmp' has C++ bindings
  # by default, so that distinction is obsolete.
  gmpxx = gmp;

  goffice = import ../development/libraries/goffice {
    inherit fetchurl stdenv pkgconfig libgsf libxml2 cairo
      intltool gettext bzip2;
    inherit (gnome) glib gtk libglade libgnomeui pango;
    gconf = gnome.GConf;
    libart = gnome.libart_lgpl;
  };

  goocanvas = import ../development/libraries/goocanvas {
    inherit fetchurl stdenv pkgconfig cairo;
    inherit (gnome) gtk glib;
  };

  #GMP ex-satellite, so better keep it near gmp
  mpfr = import ../development/libraries/mpfr {
    inherit stdenv fetchurl gmp;
  };

  gst_all = recurseIntoAttrs (import ../development/libraries/gstreamer {
    inherit lib stdenv fetchurl perl bison pkgconfig libxml2
      python alsaLib cdparanoia libogg libvorbis libtheora freetype liboil
      libjpeg zlib speex libpng libdv aalib cairo libcaca flac hal libiec61883
      dbus libavc1394 ladspaH taglib pulseaudio gdbm bzip2 which makeOverridable
      libcap libtasn1;
    flex = flex2535;
    inherit (xorg) libX11 libXv libXext;
    inherit (gtkLibs) glib pango gtk;
    inherit (gnome) gnomevfs /* <- only passed for the no longer used older versions
             it is deprecated and didn't build on amd64 due to samba dependency */ gtkdoc
	     libsoup;
  });

  gnet = import ../development/libraries/gnet {
    inherit fetchurl stdenv pkgconfig glib;
  };

  gnutls = import ../development/libraries/gnutls {
    inherit fetchurl stdenv libgcrypt zlib lzo libtasn1 guile;
    guileBindings = getConfig ["gnutls" "guile"] true;
  };

  gpgme = import ../development/libraries/gpgme {
    inherit fetchurl stdenv libgpgerror pkgconfig pth gnupg gnupg2 glib;
  };

  gsl = import ../development/libraries/gsl {
    inherit fetchurl stdenv;
  };

  gtkimageview = import ../development/libraries/gtkimageview {
    inherit fetchurl stdenv pkgconfig;
    inherit (gnome) gtk;
  };

  gtkLibs = recurseIntoAttrs gtkLibs218;

  glib = gtkLibs.glib;

  gtkLibs1x = rec {

    glib = import ../development/libraries/glib/1.2.x.nix {
      inherit fetchurl stdenv;
    };

    gtk = import ../development/libraries/gtk+/1.2.x.nix {
      inherit fetchurl stdenv x11 glib;
    };

  };

  gtkLibs216 = rec {

    glib = import ../development/libraries/glib/2.20.x.nix {
      inherit fetchurl stdenv pkgconfig gettext perl;
    };

    glibmm = import ../development/libraries/glibmm/2.18.x.nix {
      inherit fetchurl stdenv pkgconfig glib libsigcxx;
    };

    atk = import ../development/libraries/atk/1.24.x.nix {
      inherit fetchurl stdenv pkgconfig perl glib;
    };

    pango = import ../development/libraries/pango/1.24.x.nix {
      inherit fetchurl stdenv pkgconfig gettext x11 glib cairo libpng;
    };

    pangomm = import ../development/libraries/pangomm/2.14.x.nix {
      inherit fetchurl stdenv pkgconfig pango glibmm cairomm libpng;
    };

    gtk = import ../development/libraries/gtk+/2.16.x.nix {
      inherit fetchurl stdenv pkgconfig perl jasper x11 glib atk pango
        libtiff libjpeg libpng cairo xlibs;
    };

    gtkmm = import ../development/libraries/gtkmm/2.14.x.nix {
      inherit fetchurl stdenv pkgconfig gtk atk glibmm cairomm pangomm;
    };

  };

  gtkLibs218 = rec {

    glib = import ../development/libraries/glib/2.22.x.nix {
      inherit fetchurl stdenv pkgconfig gettext perl;
    };

    glibmm = import ../development/libraries/glibmm/2.22.x.nix {
      inherit fetchurl stdenv pkgconfig glib libsigcxx;
    };

    atk = import ../development/libraries/atk/1.28.x.nix {
      inherit fetchurl stdenv pkgconfig perl glib;
    };

    pango = import ../development/libraries/pango/1.26.x.nix {
      inherit fetchurl stdenv pkgconfig gettext x11 glib cairo libpng;
    };

    pangomm = import ../development/libraries/pangomm/2.26.x.nix {
      inherit fetchurl stdenv pkgconfig pango glibmm cairomm libpng;
    };

    gtk = import ../development/libraries/gtk+/2.18.x.nix {
      inherit fetchurl stdenv pkgconfig perl jasper glib atk pango
        libtiff libjpeg libpng cairo xlibs cups;
    };

    gtkmm = import ../development/libraries/gtkmm/2.18.x.nix {
      inherit fetchurl stdenv pkgconfig gtk atk glibmm cairomm pangomm;
    };

  };

  gtkmozembedsharp = import ../development/libraries/gtkmozembed-sharp {
    inherit fetchurl stdenv mono pkgconfig monoDLLFixer;
    inherit (gnome) gtk;
    gtksharp = gtksharp2;
  };

  gtksharp1 = import ../development/libraries/gtk-sharp-1 {
    inherit fetchurl stdenv mono pkgconfig libxml2 monoDLLFixer;
    inherit (gnome) gtk glib pango libglade libgtkhtml gtkhtml
              libgnomecanvas libgnomeui libgnomeprint
              libgnomeprintui GConf;
  };

  gtksharp2 = import ../development/libraries/gtk-sharp-2 {
    inherit fetchurl stdenv mono pkgconfig libxml2 monoDLLFixer;
    inherit (gnome) gtk glib pango libglade libgtkhtml gtkhtml
              libgnomecanvas libgnomeui libgnomeprint
              libgnomeprintui GConf gnomepanel;
  };

  gtksourceviewsharp = import ../development/libraries/gtksourceview-sharp {
    inherit fetchurl stdenv mono pkgconfig monoDLLFixer;
    inherit (gnome) gtksourceview;
    gtksharp = gtksharp2;
  };

  gtkspell = import ../development/libraries/gtkspell {
    inherit fetchurl stdenv pkgconfig;
    inherit (gtkLibs) gtk;
    inherit aspell;
  };

  # TODO : Add MIT Kerberos and let admin choose.
  kerberos = heimdal;

  heimdal = import ../development/libraries/kerberos/heimdal.nix {
    inherit fetchurl stdenv readline db4 openssl openldap cyrus_sasl;
  };

  hsqldb = import ../development/libraries/java/hsqldb {
    inherit stdenv fetchurl unzip;
  };

  hwloc = import ../development/libraries/hwloc {
    inherit fetchurl stdenv pkgconfig cairo expat;
  };

  icu = import ../development/libraries/icu {
    inherit fetchurl stdenv;
  };

  id3lib = import ../development/libraries/id3lib {
    inherit fetchurl stdenv;
  };

  ilbc = import ../development/libraries/ilbc {
    inherit stdenv msilbc;
  };

  ilmbase = import ../development/libraries/ilmbase {
    inherit fetchurl stdenv;
  };

  imlib = import ../development/libraries/imlib {
    inherit fetchurl stdenv libjpeg libtiff libungif libpng;
    inherit (xlibs) libX11 libXext xextproto;
  };

  imlib2 = import ../development/libraries/imlib2 {
    inherit fetchurl stdenv x11 libjpeg libtiff libungif libpng bzip2;
  };

  indilib = import ../development/libraries/indilib {
    inherit fetchurl stdenv cfitsio libusb zlib;
  };

  iniparser = import ../development/libraries/iniparser {
    inherit fetchurl stdenv;
  };

  intltool = gnome.intltool;

  isocodes = import ../development/libraries/iso-codes {
    inherit stdenv fetchurl gettext python;
  };

  jamp = builderDefsPackage ../games/jamp {
    inherit mesa SDL SDL_image SDL_mixer;
  };

  jasper = import ../development/libraries/jasper {
    inherit fetchurl stdenv unzip xlibs libjpeg;
  };

  jetty_gwt = import ../development/libraries/java/jetty-gwt {
    inherit stdenv fetchurl;
  };

  jetty_util = import ../development/libraries/java/jetty-util {
    inherit stdenv fetchurl;
  };

  krb5 = import ../development/libraries/kerberos/krb5.nix {
    inherit stdenv fetchurl perl ncurses yacc;
  };

  lablgtk = import ../development/libraries/lablgtk {
    inherit fetchurl stdenv ocaml pkgconfig;
    inherit (gtkLibs) gtk;
    inherit (gnome) libgnomecanvas;
  };

  lcms = import ../development/libraries/lcms {
    inherit fetchurl stdenv;
  };

  lesstif = import ../development/libraries/lesstif {
    inherit fetchurl stdenv x11;
    inherit (xlibs) libXp libXau;
  };

  lesstif93 = import ../development/libraries/lesstif-0.93 {
    inherit fetchurl stdenv x11;
    inherit (xlibs) libXp libXau;
  };

  lib3ds = import ../development/libraries/lib3ds {
    inherit fetchurl stdenv unzip;
  };

  libaal = import ../development/libraries/libaal {
    inherit fetchurl stdenv;
  };

  libao = import ../development/libraries/libao {
    inherit stdenv fetchurl pkgconfig pulseaudio;
  };

  libarchive = import ../development/libraries/libarchive {
    inherit fetchurl stdenv zlib bzip2 e2fsprogs sharutils;
  };

  libassuan = import ../development/libraries/libassuan {
    inherit fetchurl stdenv pth;
  };

  libavc1394 = import ../development/libraries/libavc1394 {
    inherit fetchurl stdenv pkgconfig libraw1394;
  };

  libcaca = import ../development/libraries/libcaca {
    inherit fetchurl stdenv ncurses;
  };

  libcanberra = import ../development/libraries/libcanberra {
    inherit fetchurl stdenv pkgconfig libtool alsaLib pulseaudio libvorbis;
    inherit (gtkLibs) gtk gthread;
    gstreamer = gst_all.gstreamer;
  };

  libcdaudio = import ../development/libraries/libcdaudio {
    inherit fetchurl stdenv;
  };

  libcddb = import ../development/libraries/libcddb {
    inherit fetchurl stdenv;
  };

  libcdio = import ../development/libraries/libcdio {
    inherit fetchurl stdenv libcddb pkgconfig ncurses help2man;
  };

  libcm = import ../development/libraries/libcm {
    inherit fetchurl stdenv pkgconfig xlibs mesa glib;
  };

  libcv = builderDefsPackage (import ../development/libraries/libcv) {
    inherit libtiff libjpeg libpng pkgconfig;
    inherit (gtkLibs) gtk glib;
  };

  libdaemon = import ../development/libraries/libdaemon {
    inherit fetchurl stdenv;
  };

  libdbi = composedArgsAndFun (import ../development/libraries/libdbi/0.8.2.nix) {
    inherit stdenv fetchurl builderDefs;
  };

  libdbiDriversBase = composedArgsAndFun (import ../development/libraries/libdbi-drivers/0.8.2-1.nix) {
    inherit stdenv fetchurl builderDefs libdbi;
  };

  libdbiDrivers = libdbiDriversBase.passthru.function {
    inherit sqlite mysql;
  };

  libdv = import ../development/libraries/libdv {
    inherit fetchurl stdenv lib composableDerivation;
  };

  libdrm = import ../development/libraries/libdrm {
    inherit fetchurl stdenv pkgconfig;
    inherit (xorg) libpthreadstubs;
  };

  libdvdcss = import ../development/libraries/libdvdcss {
    inherit fetchurl stdenv;
  };

  libdvdnav = import ../development/libraries/libdvdnav {
    inherit fetchurl stdenv libdvdread;
  };

  libdvdread = import ../development/libraries/libdvdread {
    inherit fetchurl stdenv libdvdcss;
  };

  libedit = import ../development/libraries/libedit {
    inherit fetchurl stdenv ncurses;
  };

  liblo = import ../development/libraries/liblo {
    inherit fetchurl stdenv;
  };

  libev = builderDefsPackage ../development/libraries/libev {
  };

  libevent = import ../development/libraries/libevent {
    inherit fetchurl stdenv;
  };

  libewf = import ../development/libraries/libewf {
    inherit fetchurl stdenv zlib openssl libuuid;
  };

  libexif = import ../development/libraries/libexif {
    inherit fetchurl stdenv gettext;
  };

  libextractor = composedArgsAndFun (import ../development/libraries/libextractor/0.5.18.nix) {
    inherit fetchurl stdenv builderDefs zlib;
  };

  libffcall = builderDefsPackage (import ../development/libraries/libffcall) {
    inherit fetchcvs;
  };

  libffi = import ../development/libraries/libffi {
    inherit fetchurl stdenv;
  };

  libftdi = import ../development/libraries/libftdi {
    inherit fetchurl stdenv libusb;
  };

  libgcrypt = import ../development/libraries/libgcrypt {
    inherit fetchurl stdenv libgpgerror;
  };

  libgpgerror = import ../development/libraries/libgpg-error {
    inherit fetchurl stdenv;
  };

  libgphoto2 = import ../development/libraries/libgphoto2 {
    inherit fetchurl stdenv pkgconfig libusb libtool libexif libjpeg gettext;
  };

  libgpod = import ../development/libraries/libgpod {
    inherit fetchurl stdenv gettext perl perlXMLParser pkgconfig libxml2 glib;
  };

  libharu = import ../development/libraries/libharu {
    inherit fetchurl stdenv lib zlib libpng;
  };

  libical = import ../development/libraries/libical {
    inherit stdenv fetchurl perl;
  };

  libQGLViewer = import ../development/libraries/libqglviewer {
    inherit fetchurl stdenv;
    inherit qt4;
  };

  libsamplerate = import ../development/libraries/libsamplerate {
    inherit fetchurl stdenv pkgconfig lib;
  };

  libspectre = import ../development/libraries/libspectre {
    inherit fetchurl stdenv;
    ghostscript = ghostscriptX;
  };

  libgsf = import ../development/libraries/libgsf {
    inherit fetchurl stdenv perl perlXMLParser pkgconfig libxml2
      intltool gettext bzip2 python;
    inherit (gnome) glib gnomevfs libbonobo;
  };

  libiconv = import ../development/libraries/libiconv {
    inherit fetchurl stdenv;
  };

  libid3tag = import ../development/libraries/libid3tag {
    inherit fetchurl stdenv zlib;
  };

  libidn = import ../development/libraries/libidn {
    inherit fetchurl stdenv;
  };

  libiec61883 = import ../development/libraries/libiec61883 {
    inherit fetchurl stdenv pkgconfig libraw1394;
  };

  libjingle = import ../development/libraries/libjingle/0.3.11.nix {
    inherit fetchurl stdenv mediastreamer;
  };

  libjpeg = makeOverridable (import ../development/libraries/libjpeg) {
    inherit fetchurl stdenv;
    libtool = libtool_1_5;
  };

  libjpegStatic = lowPrio (appendToName "static" (libjpeg.override {
    static = true;
  }));

  libksba = import ../development/libraries/libksba {
    inherit fetchurl stdenv libgpgerror;
  };

  libmad = import ../development/libraries/libmad {
    inherit fetchurl stdenv;
  };

  libmcs = import ../development/libraries/libmcs {
    inherit fetchurl stdenv pkgconfig libmowgli;
  };

  libmicrohttpd = import ../development/libraries/libmicrohttpd {
    inherit fetchurl stdenv curl;
  };

  libmowgli = import ../development/libraries/libmowgli {
    inherit fetchurl stdenv;
  };

  libmng = import ../development/libraries/libmng {
    inherit fetchurl stdenv lib zlib libpng libjpeg lcms automake autoconf libtool;
  };

  libmpcdec = import ../development/libraries/libmpcdec {
    inherit fetchurl stdenv;
  };

  libmsn = import ../development/libraries/libmsn {
    inherit stdenv fetchurl cmake openssl;
  };

  libmspack = import ../development/libraries/libmspack {
    inherit fetchurl stdenv;
  };

  libnova = import ../development/libraries/libnova {
    inherit fetchurl stdenv;
  };

  libogg = import ../development/libraries/libogg {
    inherit fetchurl stdenv;
  };

  liboil = makeOverridable (import ../development/libraries/liboil) {
    inherit fetchurl stdenv pkgconfig glib;
  };

  liboop = import ../development/libraries/liboop {
    inherit fetchurl stdenv;
  };

  libotr = import ../development/libraries/libotr {
    inherit fetchurl stdenv libgcrypt;
  };

  libpcap = import ../development/libraries/libpcap {
    inherit fetchurl stdenv flex bison;
  };

  libpng = import ../development/libraries/libpng {
    inherit fetchurl stdenv zlib;
  };

  libproxy = import ../development/libraries/libproxy {
    inherit stdenv fetchurl;
  };

  libpseudo = import ../development/libraries/libpseudo {
    inherit fetchurl stdenv pkgconfig ncurses glib;
  };

  libsigcxx = import ../development/libraries/libsigcxx {
    inherit fetchurl stdenv pkgconfig;
  };

  libsigsegv = import ../development/libraries/libsigsegv {
    inherit fetchurl stdenv;
  };

  # To bootstrap SBCL, I need CLisp 2.44.1; it needs libsigsegv 2.5
  libsigsegv_25 =  import ../development/libraries/libsigsegv/2.5.nix {
    inherit fetchurl stdenv;
  };

  libsndfile = import ../development/libraries/libsndfile {
    inherit fetchurl stdenv;
  };

  libtasn1 = import ../development/libraries/libtasn1 {
    inherit fetchurl stdenv;
  };

  libtheora = import ../development/libraries/libtheora {
    inherit fetchurl stdenv libogg libvorbis;
  };

  libtiff = import ../development/libraries/libtiff {
    inherit fetchurl stdenv zlib libjpeg;
  };

  libtommath = import ../development/libraries/libtommath {
    inherit fetchurl stdenv libtool;
  };

  libunistring = import ../development/libraries/libunistring {
    inherit fetchurl stdenv libiconv;
  };

  libupnp = import ../development/libraries/pupnp {
    inherit fetchurl stdenv;
  };

  giflib = import ../development/libraries/giflib {
    inherit fetchurl stdenv;
  };

  libungif = import ../development/libraries/giflib/libungif.nix {
    inherit fetchurl stdenv;
  };

  libusb = import ../development/libraries/libusb {
    inherit fetchurl stdenv;
  };

  libunwind = import ../development/libraries/libunwind {
    inherit fetchurl stdenv;
  };

  libvncserver = builderDefsPackage (import ../development/libraries/libvncserver) {
    inherit libtool libjpeg openssl zlib;
    inherit (xlibs) xproto libX11 damageproto libXdamage
      libXext xextproto fixesproto libXfixes xineramaproto
      libXinerama libXrandr randrproto libXtst;
  };

  libviper = import ../development/libraries/libviper {
    inherit fetchurl stdenv pkgconfig ncurses gpm glib;
  };

  libvterm = import ../development/libraries/libvterm {
    inherit fetchurl stdenv pkgconfig ncurses glib;
  };

  libvorbis = import ../development/libraries/libvorbis {
    inherit fetchurl stdenv libogg;
  };

  libwmf = import ../development/libraries/libwmf {
    inherit fetchurl stdenv pkgconfig imagemagick
      zlib libpng freetype libjpeg libxml2 glib;
  };

  libwpd = import ../development/libraries/libwpd {
    inherit fetchurl stdenv pkgconfig libgsf libxml2 bzip2;
    inherit (gnome) glib;
  };

  libx86 = builderDefsPackage ../development/libraries/libx86 {};

  libxcrypt = import ../development/libraries/libxcrypt {
    inherit fetchurl stdenv;
  };

  libxklavier = import ../development/libraries/libxklavier {
    inherit fetchurl stdenv xkeyboard_config pkgconfig libxml2 isocodes glib;
    inherit (xorg) libX11 libICE libXi libxkbfile;
  };

  libxmi = import ../development/libraries/libxmi {
    inherit fetchurl stdenv libtool;
  };

  libxml2 = makeOverridable (import ../development/libraries/libxml2) {
    inherit fetchurl stdenv zlib python;
    pythonSupport = false;
  };

  libxml2Python = libxml2.override {
    pythonSupport = true;
  };

  libxslt = makeOverridable (import ../development/libraries/libxslt) {
    inherit fetchurl stdenv libxml2;
  };

  libixp_for_wmii = lowPrio (import ../development/libraries/libixp_for_wmii {
    inherit fetchurl stdenv;
  });

  libzip = import ../development/libraries/libzip {
    inherit fetchurl stdenv zlib;
  };

  libzrtpcpp = import ../development/libraries/libzrtpcpp {
    inherit fetchurl stdenv lib commoncpp2 openssl pkgconfig ccrtp;
  };

  lightning = import ../development/libraries/lightning {
    inherit fetchurl stdenv;
  };

  liquidwar = builderDefsPackage ../games/liquidwar {
    inherit (xlibs) xproto libX11 libXrender;
    inherit gmp guile mesa libjpeg libpng 
      expat gettext perl
      SDL SDL_image SDL_mixer SDL_ttf
      curl sqlite
      libogg libvorbis
      ;
  };

  log4cxx = import ../development/libraries/log4cxx {
    inherit fetchurl stdenv automake autoconf libtool cppunit libxml2 boost;
    inherit apr aprutil db45 expat;
  };

  loudmouth = import ../development/libraries/loudmouth {
    inherit fetchurl stdenv libidn openssl pkgconfig zlib glib;
  };

  lzo = import ../development/libraries/lzo {
    inherit fetchurl stdenv;
  };

  # failed to build
  mediastreamer = composedArgsAndFun (import ../development/libraries/mediastreamer/2.2.0-cvs20080207.nix) {
    inherit fetchurl stdenv automake libtool autoconf alsaLib pkgconfig speex
      ortp ffmpeg;
  };

  mesaSupported =
    system == "i686-linux" ||
    system == "x86_64-linux" ||
    system == "x86_64-darwin" ||
    system == "i686-darwin";

  mesa = import ../development/libraries/mesa {
    inherit fetchurl stdenv pkgconfig expat x11 xlibs libdrm;
  };

  mesaHeaders = import ../development/libraries/mesa/headers.nix {
    inherit stdenv;
    mesaSrc = mesa.src;
  };

  ming = import ../development/libraries/ming {
    inherit fetchurl stdenv flex bison freetype zlib libpng perl;
  };

  mpeg2dec = import ../development/libraries/mpeg2dec {
    inherit fetchurl stdenv;
  };

  msilbc = import ../development/libraries/msilbc {
    inherit fetchurl stdenv ilbc mediastreamer pkgconfig;
  };

  mpich2 = import ../development/libraries/mpich2 {
    inherit fetchurl stdenv python;
  };

  muparser = import ../development/libraries/muparser {
    inherit fetchurl stdenv;
  };

  ncurses = makeOverridable (composedArgsAndFun (import ../development/libraries/ncurses)) {
    inherit fetchurl stdenv;
    # The "! (stdenv ? cross)" is for the cross-built arm ncurses, which
    # don't build for me in unicode.
    unicode = (system != "i686-cygwin" && ! (stdenv ? cross));
  };

  neon = neon026;

  neon026 = import ../development/libraries/neon/0.26.nix {
    inherit fetchurl stdenv libxml2 zlib openssl;
    compressionSupport = true;
    sslSupport = true;
  };

  neon028 = import ../development/libraries/neon/0.28.nix {
    inherit fetchurl stdenv libxml2 zlib openssl;
    compressionSupport = true;
    sslSupport = true;
  };

  nethack = builderDefsPackage (import ../games/nethack) {
    inherit ncurses flex bison;
  };

  nettle = import ../development/libraries/nettle {
    inherit fetchurl stdenv gmp gnum4;
  };

  nspr = import ../development/libraries/nspr {
    inherit fetchurl stdenv;
  };

  nss = import ../development/libraries/nss {
    inherit fetchurl stdenv nspr perl zlib;
  };

  ode = builderDefsPackage (import ../development/libraries/ode) {
  };

  openal = import ../development/libraries/openal {
    inherit fetchurl stdenv cmake alsaLib;
  };

  # added because I hope that it has been easier to compile on x86 (for blender)
  openalSoft = import ../development/libraries/openalSoft {
    inherit fetchurl stdenv alsaLib libtool cmake;
  };

  openbabel = import ../development/libraries/openbabel {
    inherit fetchurl stdenv zlib libxml2;
  };

  opencascade = import ../development/libraries/opencascade {
    inherit fetchurl stdenv mesa qt4 tcl tk;
  };

  # this ctl version is needed by openexr_viewers
  openexr_ctl = import ../development/libraries/openexr_ctl {
    inherit fetchurl stdenv ilmbase ctl;
    openexr = openexr_1_6_1;
  };

  openexr_1_6_1 = import ../development/libraries/openexr {
    inherit fetchurl stdenv ilmbase zlib pkgconfig lib;
    version = "1.6.1";
    # optional features:
    inherit ctl;
  };

  # This older version is needed by blender (it complains about missing half.h )
  openexr_1_4_0 = import ../development/libraries/openexr {
    inherit fetchurl stdenv ilmbase zlib pkgconfig lib;
    version = "1.4.0";
  };

  openldap = import ../development/libraries/openldap {
    inherit fetchurl stdenv openssl cyrus_sasl db4 groff;
  };

  openlierox = builderDefsPackage ../games/openlierox {
    inherit (xlibs) libX11 xproto;
    inherit gd SDL SDL_image SDL_mixer zlib libxml2
      pkgconfig;
  };

  openssl = makeOverridable (import ../development/libraries/openssl) {
    fetchurl = fetchurlBoot;
    inherit stdenv perl;
  };

  ortp = import ../development/libraries/ortp {
    inherit fetchurl stdenv;
  };

  pangoxsl = import ../development/libraries/pangoxsl {
    inherit fetchurl stdenv pkgconfig;
    inherit (gtkLibs) glib pango;
  };

  pcre = makeOverridable (import ../development/libraries/pcre) {
    inherit fetchurl stdenv;
    unicodeSupport = getConfig ["pcre" "unicode"] false;
    cplusplusSupport = !stdenv ? isDietLibC;
  };

  physfs = import ../development/libraries/physfs {
    inherit fetchurl stdenv cmake;
  };

  plib = import ../development/libraries/plib {
    inherit fetchurl stdenv mesa freeglut SDL;
    inherit (xlibs) libXi libSM libXmu libXext libX11;
  };

  polkit = import ../development/libraries/polkit {
    inherit stdenv fetchurl pkgconfig eggdbus expat pam intltool gettext glib;
  };

  policykit = makeOverridable (import ../development/libraries/policykit) {
    inherit stdenv fetchurl pkgconfig dbus dbus_glib expat pam
      intltool gettext libxslt docbook_xsl glib;
  };

  poppler = makeOverridable (import ../development/libraries/poppler) {
    inherit fetchurl stdenv cairo freetype fontconfig zlib libjpeg pkgconfig;
    inherit (gtkLibs) glib gtk;
    qt4Support = false;
  };

  popplerQt44 = poppler.override {
    qt4Support = true;
    qt4 = qt44;
  };

  popplerQt45 = poppler.override {
    qt4Support = true;
    qt4 = qt45;
  };

  popt = import ../development/libraries/popt {
    inherit fetchurl stdenv;
  };

  proj = import ../development/libraries/proj.4 {
    inherit fetchurl stdenv;
  };

  pth = import ../development/libraries/pth {
    inherit fetchurl stdenv;
  };

  qt3 = makeOverridable (import ../development/libraries/qt-3) {
    inherit fetchurl stdenv x11 zlib libjpeg libpng which mysql mesa;
    inherit (xlibs) xextproto libXft libXrender libXrandr randrproto
      libXmu libXinerama libXcursor;
    openglSupport = mesaSupported;
    mysqlSupport = getConfig ["qt" "mysql"] false;
  };

  qt3mysql = qt3.override {
    mysqlSupport = true;
  };

  qt4 = qt44;

  qt44 = import ../development/libraries/qt-4.4 {
    inherit fetchurl stdenv fetchsvn zlib libjpeg libpng which mysql mesa openssl cups dbus
      fontconfig freetype pkgconfig libtiff;
    inherit (xlibs) xextproto libXft libXrender libXrandr randrproto
      libXmu libXinerama xineramaproto libXcursor libICE libSM libX11 libXext
      inputproto fixesproto libXfixes;
    inherit (gnome) glib;
  };

  qt45 = import ../development/libraries/qt-4.5 {
    inherit fetchurl stdenv lib zlib libjpeg libpng which mysql mesa openssl cups dbus
      fontconfig freetype pkgconfig libtiff;
    inherit (xlibs) xextproto libXft libXrender libXrandr randrproto
      libXmu libXinerama xineramaproto libXcursor libXext
      inputproto fixesproto libXfixes;
    inherit (gnome) glib;
  };

  qtscriptgenerator = import ../development/libraries/qtscriptgenerator {
    inherit stdenv fetchurl;
    qt4 = qt45;
  };

  readline = readline6;

  readline4 = import ../development/libraries/readline/readline4.nix {
    inherit fetchurl stdenv ncurses;
  };

  readline5 = import ../development/libraries/readline/readline5.nix {
    inherit fetchurl stdenv ncurses;
  };

  readline6 = import ../development/libraries/readline/readline6.nix {
    inherit fetchurl stdenv ncurses;
  };

  librdf_raptor = import ../development/libraries/librdf/raptor.nix {
    inherit fetchurl stdenv lib libxml2 curl;
  };
  librdf_rasqal = import ../development/libraries/librdf/rasqal.nix {
    inherit fetchurl stdenv lib pcre libxml2 gmp librdf_raptor;
  };
  librdf = import ../development/libraries/librdf {
    inherit fetchurl stdenv lib pkgconfig librdf_raptor ladspaH openssl zlib;
  };

  # Also known as librdf, includes raptor and rasqal
  redland = composedArgsAndFun (import ../development/libraries/redland/1.0.9.nix) {
    inherit fetchurl stdenv openssl libxml2 pkgconfig perl postgresql sqlite
      mysql libxslt curl pcre librdf_rasqal librdf_raptor;
    bdb = db4;
  };

  redland_1_0_8 = composedArgsAndFun (import ../development/libraries/redland/1.0.8.nix) {
    inherit fetchurl stdenv openssl libxml2 pkgconfig perl postgresql sqlite
      mysql libxslt curl pcre librdf_rasqal librdf_raptor;
    bdb = db4;
  };

  rhino = import ../development/libraries/java/rhino {
    inherit fetchurl stdenv unzip;
    ant = apacheAntGcj;
    javac = gcj;
    jvm = gcj;
  };

  rte = import ../development/libraries/rte {
    inherit fetchurl stdenv;
  };

  rubberband = import ../development/libraries/rubberband {
    inherit fetchurl stdenv lib pkgconfig libsamplerate libsndfile ladspaH;
    fftw = fftwSinglePrec;
    inherit (vamp) vampSDK;
  };

  schroedinger = import ../development/libraries/schroedinger {
    inherit fetchurl stdenv liboil pkgconfig;
  };

  SDL = makeOverridable (import ../development/libraries/SDL) {
    inherit fetchurl stdenv pkgconfig x11 mesa alsaLib pulseaudio;
    inherit (xlibs) libXrandr;
    openglSupport = mesaSupported;
    alsaSupport = true;
    pulseaudioSupport = false; # better go through ALSA
  };

  SDL_image = import ../development/libraries/SDL_image {
    inherit fetchurl stdenv SDL libjpeg libungif libtiff libpng;
    inherit (xlibs) libXpm;
  };

  SDL_mixer = import ../development/libraries/SDL_mixer {
    inherit fetchurl stdenv SDL libogg libvorbis;
  };

  SDL_net = import ../development/libraries/SDL_net {
    inherit fetchurl stdenv SDL;
  };

  SDL_ttf = import ../development/libraries/SDL_ttf {
    inherit fetchurl stdenv SDL freetype;
  };

  slang = import ../development/libraries/slang {
    inherit fetchurl stdenv ncurses pcre libpng zlib readline;
  };

  slibGuile = import ../development/libraries/slib {
    inherit fetchurl stdenv unzip texinfo;
    scheme = guile;
  };

  snack = import ../development/libraries/snack {
    inherit fetchurl stdenv tcl tk pkgconfig x11;
        # optional
    inherit alsaLib vorbisTools python;
  };

  speex = import ../development/libraries/speex {
    inherit fetchurl stdenv libogg;
  };

  sqlite = import ../development/libraries/sqlite {
    inherit fetchurl stdenv readline tcl;
  };

  stlport =  import ../development/libraries/stlport {
    inherit fetchurl stdenv;
  };

  t1lib = import ../development/libraries/t1lib {
    inherit fetchurl stdenv x11;
    inherit (xlibs) libXaw libXpm;
  };

  taglib = import ../development/libraries/taglib {
    inherit fetchurl stdenv zlib;
  };

  taglib_extras = import ../development/libraries/taglib-extras {
    inherit stdenv fetchurl cmake taglib;
  };

  tapioca_qt = import ../development/libraries/tapioca-qt {
    inherit stdenv fetchurl cmake qt4 telepathy_qt;
  };

  tecla = import ../development/libraries/tecla {
    inherit fetchurl stdenv;
  };

  telepathy_gabble = import ../development/libraries/telepathy-gabble {
    inherit fetchurl stdenv pkgconfig libxslt telepathy_glib loudmouth;
  };

  telepathy_glib = import ../development/libraries/telepathy-glib {
    inherit fetchurl stdenv dbus_glib pkgconfig libxslt python glib;
  };

  telepathy_qt = import ../development/libraries/telepathy-qt {
    inherit stdenv fetchurl cmake qt4;
  };

  tk = import ../development/libraries/tk/8.5.7.nix {
    inherit fetchurl stdenv tcl x11;
  };

  unixODBC = import ../development/libraries/unixODBC {
    inherit fetchurl stdenv;
  };

  unixODBCDrivers = recurseIntoAttrs (import ../development/libraries/unixODBCDrivers {
    inherit fetchurl stdenv unixODBC glibc libtool openssl zlib;
    inherit postgresql mysql sqlite;
  });

  vamp = import ../development/libraries/audio/vamp {
    inherit fetchurl stdenv lib pkgconfig libsndfile;
  };

  vtk = import ../development/libraries/vtk {
    inherit stdenv fetchurl cmake mesa;
    inherit (xlibs) libX11 xproto libXt;
  };

  vxl = import ../development/libraries/vxl {
   inherit fetchurl stdenv cmake unzip libtiff expat zlib libpng libjpeg;
  };

  webkit = builderDefsPackage (import ../development/libraries/webkit) {
    inherit (gnome28) gtkdoc libsoup;
    inherit (gtkLibs) gtk atk pango glib;
    inherit freetype fontconfig gettext gperf curl
      libjpeg libtiff libpng libxml2 libxslt sqlite
      icu cairo perl intltool automake libtool
      pkgconfig autoconf bison libproxy enchant;
    inherit (gst_all) gstreamer gstPluginsBase gstFfmpeg
      gstPluginsGood;
    flex = flex2535;
    inherit (xlibs) libXt;
  };

  wxGTK = wxGTK28;

  wxGTK26 = import ../development/libraries/wxGTK-2.6 {
    inherit fetchurl stdenv pkgconfig;
    inherit (gtkLibs216) gtk;
    inherit (xlibs) libXinerama libSM libXxf86vm xf86vidmodeproto;
  };

  wxGTK28 = makeOverridable (import ../development/libraries/wxGTK-2.8) {
    inherit fetchurl stdenv pkgconfig mesa;
    inherit (gtkLibs216) gtk;
    inherit (xlibs) libXinerama libSM libXxf86vm xf86vidmodeproto;
  };

  wtk = import ../development/libraries/wtk {
      inherit fetchurl stdenv unzip xlibs;
    };

  x264 = import ../development/libraries/x264 {
    inherit fetchurl stdenv;
  };

  xapian = makeOverridable (import ../development/libraries/xapian) {
    inherit fetchurl stdenv zlib;
  };

  xapianBindings = (import ../development/libraries/xapian/bindings/1.0.14.nix) {
    inherit fetchurl stdenv xapian composableDerivation pkgconfig;
    inherit ruby perl php tcl python; # TODO perl php Java, tcl, C#, python
  };

  Xaw3d = import ../development/libraries/Xaw3d {
    inherit fetchurl stdenv x11 bison;
    flex = flex2533;
    inherit (xlibs) imake gccmakedep libXmu libXpm libXp;
  };

  xineLib = import ../development/libraries/xine-lib {
    inherit fetchurl stdenv zlib libdvdcss alsaLib pkgconfig mesa aalib
      libvorbis libtheora speex xlibs perl ffmpeg;
  };

  xautolock = import ../misc/screensavers/xautolock {
    inherit fetchurl stdenv x11;
    inherit (xorg) imake;
    inherit (xlibs) libXScrnSaver scrnsaverproto;
  };

  xercesJava = import ../development/libraries/java/xerces {
    inherit fetchurl stdenv;
    ant   = apacheAntGcj;  # for bootstrap purposes
    javac = gcj;
    jvm   = gcj;
  };

  xlibsWrapper = import ../development/libraries/xlibs-wrapper {
    inherit stdenv;
    packages = [
      freetype fontconfig xlibs.xproto xlibs.libX11 xlibs.libXt
      xlibs.libXft xlibs.libXext xlibs.libSM xlibs.libICE
      xlibs.xextproto
    ];
  };

  zangband = builderDefsPackage (import ../games/zangband) {
    inherit ncurses flex bison autoconf automake m4 coreutils;
  };

  zlib = makeOverridable (import ../development/libraries/zlib) {
    fetchurl = fetchurlBoot;
    inherit stdenv;
  };

  zlibStatic = lowPrio (appendToName "static" (import ../development/libraries/zlib {
    inherit fetchurl stdenv;
    static = true;
  }));

  zvbi = import ../development/libraries/zvbi {
    inherit fetchurl stdenv libpng x11;
    pngSupport = true;
  };


  ### DEVELOPMENT / LIBRARIES / JAVA


  atermjava = import ../development/libraries/java/aterm {
    inherit fetchurl sharedobjects jjtraveler jdk;
    stdenv = overrideInStdenv stdenv [gnumake380];
  };

  commonsFileUpload = import ../development/libraries/java/jakarta-commons/file-upload {
    inherit stdenv fetchurl;
  };

  fastjar = import ../development/tools/java/fastjar {
    inherit fetchurl stdenv zlib;
  };

  httpunit = import ../development/libraries/java/httpunit {
    inherit stdenv fetchurl unzip;
  };

  gwtdragdrop = import ../development/libraries/java/gwt-dragdrop {
    inherit stdenv fetchurl;
  };

  gwtwidgets = import ../development/libraries/java/gwt-widgets {
    inherit stdenv fetchurl;
  };

  jakartabcel = import ../development/libraries/java/jakarta-bcel {
    regexp = jakartaregexp;
    inherit fetchurl stdenv;
  };

  jakartaregexp = import ../development/libraries/java/jakarta-regexp {
    inherit fetchurl stdenv;
  };

  javaCup = import ../development/libraries/java/cup {
    inherit stdenv fetchurl jdk;
  };

  javasvn = import ../development/libraries/java/javasvn {
    inherit stdenv fetchurl unzip;
  };

  jclasslib = import ../development/tools/java/jclasslib {
    inherit fetchurl stdenv xpf jre;
    ant = apacheAnt14;
  };

  jdom = import ../development/libraries/java/jdom {
    inherit stdenv fetchurl;
  };

  jflex = import ../development/libraries/java/jflex {
    inherit stdenv fetchurl;
  };

  jjtraveler = import ../development/libraries/java/jjtraveler {
    inherit fetchurl jdk;
    stdenv = overrideInStdenv stdenv [gnumake380];
  };

  junit = import ../development/libraries/java/junit {
    inherit stdenv fetchurl unzip;
  };

  lucene = import ../development/libraries/java/lucene {
    inherit stdenv fetchurl;
  };

  mockobjects = import ../development/libraries/java/mockobjects {
    inherit stdenv fetchurl;
  };

  saxon = import ../development/libraries/java/saxon {
    inherit fetchurl stdenv unzip;
  };

  saxonb = import ../development/libraries/java/saxon/default8.nix {
    inherit fetchurl stdenv unzip jre;
  };

  sharedobjects = import ../development/libraries/java/shared-objects {
    inherit fetchurl jdk;
    stdenv = overrideInStdenv stdenv [gnumake380];
  };

  smack = import ../development/libraries/java/smack {
    inherit stdenv fetchurl;
  };

  swt = import ../development/libraries/java/swt {
    inherit stdenv fetchurl unzip jdk pkgconfig;
    inherit (gtkLibs) gtk;
    inherit (xlibs) libXtst;
  };

  xalanj = xalanJava;
  xalanJava = import ../development/libraries/java/xalanj {
    inherit fetchurl stdenv;
    ant    = apacheAntGcj;  # for bootstrap purposes
    javac  = gcj;
    jvm    = gcj;
    xerces = xercesJava;
  };

  zziplib = import ../development/libraries/zziplib {
    inherit fetchurl stdenv perl python zip xmlto zlib;
  };


  ### DEVELOPMENT / PERL MODULES

  buildPerlPackage = import ../development/perl-modules/generic perl;

  perlPackages = recurseIntoAttrs (import ./perl-packages.nix {
    inherit pkgs;
  });

  perlXMLParser = perlPackages.XMLParser;


  ### DEVELOPMENT / PYTHON MODULES

  buildPythonPackage =
    import ../development/python-modules/generic {
      inherit python setuptools makeWrapper lib;
    };

  pythonPackages = recurseIntoAttrs (import ./python-packages.nix {
    inherit pkgs;
  });

  foursuite = import ../development/python-modules/4suite {
    inherit fetchurl stdenv python;
  };

  bsddb3 = import ../development/python-modules/bsddb3 {
    inherit fetchurl stdenv python db4;
  };

  flup = builderDefsPackage ../development/python-modules/flup {
    inherit fetchurl stdenv;
    python = python25;
    setuptools = setuptools.passthru.function {python = python25;};
  };

  numeric = import ../development/python-modules/numeric {
    inherit fetchurl stdenv python;
  };

  pil = import ../development/python-modules/pil {
    inherit fetchurl stdenv python zlib libjpeg freetype;
  };

  psyco = import ../development/python-modules/psyco {
      inherit fetchurl stdenv python;
    };

  pycairo = import ../development/python-modules/pycairo {
    inherit fetchurl stdenv python pkgconfig cairo x11;
  };

  pycrypto = import ../development/python-modules/pycrypto {
    inherit fetchurl stdenv python gmp;
  };

  pycups = import ../development/python-modules/pycups {
    inherit stdenv fetchurl python cups;
  };

  pygame = import ../development/python-modules/pygame {
    inherit fetchurl stdenv python pkgconfig SDL SDL_image
      SDL_mixer SDL_ttf numeric;
  };

  pygobject = import ../development/python-modules/pygobject {
    inherit fetchurl stdenv python pkgconfig glib;
  };

  pygtk = import ../development/python-modules/pygtk {
    inherit fetchurl stdenv python pkgconfig pygobject pycairo;
    inherit (gtkLibs) glib gtk;
  };

  pyGtkGlade = import ../development/python-modules/pygtk {
    inherit fetchurl stdenv python pkgconfig pygobject pycairo;
    inherit (gtkLibs) glib gtk;
    inherit (gnome) libglade;
  };

  pyopengl = import ../development/python-modules/pyopengl {
    inherit fetchurl stdenv setuptools mesa freeglut pil python;
  };

  pyopenssl = builderDefsPackage (import ../development/python-modules/pyopenssl) {
    inherit python openssl;
  };

  pythonSip = builderDefsPackage (import ../development/python-modules/python-sip/4.7.4.nix) {
    inherit python;
  };

  rhpl = import ../development/python-modules/rhpl {
    inherit stdenv fetchurl rpm cpio python wirelesstools gettext;
  };

  sip = import ../development/python-modules/python-sip {
    inherit stdenv fetchurl lib python;
  };

  pyqt = builderDefsPackage (import ../development/python-modules/pyqt/4.3.3.nix) {
    inherit pkgconfig python pythonSip glib;
    inherit (xlibs) libX11 libXext;
    qt = qt4;
  };

  pyqt4 = import ../development/python-modules/pyqt {
    inherit stdenv fetchurl lib python sip;
    qt4 = qt45;
  };

  pyx = import ../development/python-modules/pyx {
    inherit fetchurl stdenv python makeWrapper;
  };

  pyxml = import ../development/python-modules/pyxml {
    inherit fetchurl stdenv python makeWrapper;
  };

  setuptools = builderDefsPackage (import ../development/python-modules/setuptools) {
    inherit python makeWrapper;
  };

  wxPython = wxPython26;

  wxPython26 = import ../development/python-modules/wxPython/2.6.nix {
    inherit fetchurl stdenv pkgconfig python;
    wxGTK = wxGTK26;
  };

  wxPython28 = import ../development/python-modules/wxPython/2.8.nix {
    inherit fetchurl stdenv pkgconfig python;
    inherit wxGTK;
  };

  twisted = pythonPackages.twisted;

  ZopeInterface = import ../development/python-modules/ZopeInterface {
    inherit fetchurl stdenv python;
  };

  zope = import ../development/python-modules/zope {
    inherit fetchurl stdenv;
    python = python24;
  };

  ### SERVERS


  apacheHttpd = makeOverridable (import ../servers/http/apache-httpd) {
    inherit (pkgsOverriden) fetchurl stdenv perl openssl zlib apr aprutil pcre;
    sslSupport = true;
  };

  sabnzbd = import ../servers/sabnzbd {
    inherit fetchurl stdenv python cheetahTemplate makeWrapper par2cmdline unzip unrar;
  };

  bind = builderDefsPackage (import ../servers/dns/bind/9.5.0.nix) {
    inherit openssl libtool;
  };

  dico = import ../servers/dico {
    inherit fetchurl stdenv libtool gettext zlib readline guile python;
  };

  dict = composedArgsAndFun (import ../servers/dict/1.9.15.nix) {
    inherit builderDefs which bison;
    flex=flex2534;
  };

  dictdDBs = recurseIntoAttrs (import ../servers/dict/dictd-db.nix {
    inherit builderDefs;
  });

  dictDBCollector = import ../servers/dict/dictd-db-collector.nix {
    inherit stdenv lib dict;
  };

  dovecot = import ../servers/mail/dovecot {
    inherit fetchurl stdenv openssl pam;
  };
  dovecot_1_1_1 = import ../servers/mail/dovecot/1.1.1.nix {
    inherit fetchurl stdenv openssl pam;
  };

  ejabberd = import ../servers/xmpp/ejabberd {
    inherit fetchurl stdenv expat erlang zlib openssl pam lib;
  };

  couchdb = import ../servers/http/couchdb {
    inherit fetchurl stdenv erlang spidermonkey icu getopt
      curl;
  };

  fingerd_bsd = import ../servers/fingerd/bsd-fingerd {
    inherit fetchurl stdenv;
  };

  ircdHybrid = import ../servers/irc/ircd-hybrid {
    inherit fetchurl stdenv openssl zlib;
  };

  jboss = import ../servers/http/jboss {
    inherit fetchurl stdenv unzip jdk lib;
  };

  jboss_mysql_jdbc = import ../servers/http/jboss/jdbc/mysql {
    inherit stdenv jboss mysql_jdbc;
  };

  jetty = import ../servers/http/jetty {
    inherit fetchurl stdenv unzip;
  };

  jetty61 = import ../servers/http/jetty/6.1 {
    inherit fetchurl stdenv unzip;
  };

  lighttpd = import ../servers/http/lighttpd {
    inherit fetchurl stdenv pcre libxml2 zlib attr bzip2;
  };

  mod_python = makeOverridable (import ../servers/http/apache-modules/mod_python) {
    inherit (pkgsOverriden) fetchurl stdenv apacheHttpd python;
  };

  myserver = import ../servers/http/myserver {
    inherit fetchurl stdenv libgcrypt libevent libidn gnutls libxml2
      zlib texinfo cppunit;
  };

  nginx = builderDefsPackage (import ../servers/http/nginx) {
    inherit openssl pcre zlib libxml2 libxslt;
  };

  postfix = import ../servers/mail/postfix {
    inherit fetchurl stdenv db4 openssl cyrus_sasl glibc;
  };

  pulseaudio = makeOverridable (import ../servers/pulseaudio) {
    inherit fetchurl stdenv pkgconfig gnum4 gdbm
      dbus hal avahi liboil libsamplerate libsndfile speex
      intltool gettext libtool libcap;
    inherit (xlibs) libX11 libICE libSM libXtst libXi;
    inherit (gtkLibs) gtk glib;
    inherit alsaLib;    # Needs ALSA >= 1.0.17.
    gconf = gnome.GConf;
  };

  tomcat_connectors = import ../servers/http/apache-modules/tomcat-connectors {
    inherit fetchurl stdenv apacheHttpd jdk;
  };

  portmap = makeOverridable (import ../servers/portmap) {
    inherit fetchurl stdenv lib tcpWrapper;
  };

  monetdb = import ../servers/sql/monetdb {
    inherit composableDerivation getConfig;
    inherit fetchurl stdenv pcre openssl readline libxml2 geos apacheAnt jdk5;
  };

  mysql4 = import ../servers/sql/mysql {
    inherit fetchurl stdenv ncurses zlib perl;
    ps = procps; /* !!! Linux only */
  };

  mysql5 = import ../servers/sql/mysql5 {
    inherit fetchurl stdenv ncurses zlib perl openssl;
    ps = procps; /* !!! Linux only */
  };

  mysql51 = import ../servers/sql/mysql51 {
    inherit fetchurl ncurses zlib perl openssl stdenv;
    ps = procps; /* !!! Linux only */
  };

  mysql = mysql5;

  mysql_jdbc = import ../servers/sql/mysql/jdbc {
    inherit fetchurl stdenv ant;
  };

  nagios = import ../servers/monitoring/nagios {
    inherit fetchurl stdenv perl gd libpng zlib;
    gdSupport = true;
  };

  nagiosPluginsOfficial = import ../servers/monitoring/nagios/plugins/official {
    inherit fetchurl stdenv openssh;
  };

  openfire = composedArgsAndFun (import ../servers/xmpp/openfire) {
    inherit builderDefs jre;
  };

  postgresql = postgresql83;

  postgresql83 = import ../servers/sql/postgresql/8.3.x.nix {
    inherit fetchurl stdenv readline ncurses zlib;
  };

  postgresql84 = import ../servers/sql/postgresql/8.4.x.nix {
    inherit fetchurl stdenv readline ncurses zlib;
  };

  postgresql_jdbc = import ../servers/sql/postgresql/jdbc {
    inherit fetchurl stdenv ant;
  };

  pyIRCt = builderDefsPackage (import ../servers/xmpp/pyIRCt) {
    inherit xmpppy pythonIRClib python makeWrapper;
  };

  pyMAILt = builderDefsPackage (import ../servers/xmpp/pyMAILt) {
    inherit xmpppy python makeWrapper fetchcvs;
  };

  samba = makeOverridable (import ../servers/samba) {
    inherit stdenv fetchurl readline openldap pam kerberos popt iniparser
  libunwind acl fam;
  };

  squids = recurseIntoAttrs( import ../servers/squid/squids.nix {
    inherit fetchurl stdenv perl lib composableDerivation;
  });
  squid = squids.squid3Beta; # has ipv6 support

  tomcat5 = import ../servers/http/tomcat {
    inherit fetchurl stdenv jdk;
  };

  tomcat6 = import ../servers/http/tomcat/6.0.nix {
    inherit fetchurl stdenv jdk;
  };

  tomcat_mysql_jdbc = import ../servers/http/tomcat/jdbc/mysql {
    inherit stdenv tomcat6 mysql_jdbc;
  };

  axis2 = import ../servers/http/tomcat/axis2 {
    inherit fetchurl stdenv jdk apacheAnt unzip;
  };

  vsftpd = import ../servers/ftp/vsftpd {
    inherit fetchurl openssl stdenv libcap pam;
  };

  xinetd = import ../servers/xinetd {
    inherit fetchurl stdenv;
  };

  xorg = recurseIntoAttrs (import ../servers/x11/xorg/default.nix {
    inherit fetchurl fetchsvn stdenv pkgconfig freetype fontconfig
      libxslt expat libdrm libpng zlib perl mesa mesaHeaders
      xkeyboard_config dbus hal libuuid openssl gperf m4
      automake autoconf libtool;

    # !!! pythonBase is use instead of python because this cause an infinite
    # !!! recursion when the flag python.full is set to true.  Packages
    # !!! contained in the loop are python, tk, xlibs-wrapper, libX11,
    # !!! libxcd (and xcb-proto).
    python =  pythonBase;
  });

  xorgReplacements = composedArgsAndFun (import ../servers/x11/xorg/replacements.nix) {
    inherit fetchurl stdenv automake autoconf libtool xorg composedArgsAndFun;
  };

  xorgVideoUnichrome = import ../servers/x11/xorg/unichrome/default.nix {
    inherit stdenv fetchgit pkgconfig libdrm mesa automake autoconf libtool;
    inherit (xorg) fontsproto libpciaccess randrproto renderproto videoproto
      libX11 xextproto xf86driproto xorgserver xproto libXvMC glproto
      libXext utilmacros;
  };

  zabbixAgent = import ../servers/monitoring/zabbix {
    inherit fetchurl stdenv;
    enableServer = false;
  };

  zabbixServer = import ../servers/monitoring/zabbix {
    inherit fetchurl stdenv postgresql curl;
    enableServer = true;
  };


  ### OS-SPECIFIC

  autofs5 = import ../os-specific/linux/autofs/autofs-v5.nix {
    inherit sourceFromHead fetchurl stdenv flex bison kernelHeaders;
  };

  _915resolution = import ../os-specific/linux/915resolution {
    inherit fetchurl stdenv;
  };

  nfsUtils = import ../os-specific/linux/nfs-utils {
    inherit fetchurl stdenv tcpWrapper libuuid;
  };

  acpi = import ../os-specific/linux/acpi {
    inherit fetchurl stdenv;
  };

  acpid = import ../os-specific/linux/acpid {
    inherit fetchurl stdenv;
  };

  acpitool = import ../os-specific/linux/acpitool {
    inherit fetchurl stdenv;
  };

  alsaLib = import ../os-specific/linux/alsa-lib {
    inherit stdenv fetchurl;
  };

  alsaPlugins = import ../os-specific/linux/alsa-plugins {
    inherit fetchurl stdenv lib pkgconfig alsaLib pulseaudio jackaudio;
  };
  alsaPluginWrapper = import ../os-specific/linux/alsa-plugins/wrapper.nix {
    inherit stdenv alsaPlugins writeScriptBin;
  };

  alsaUtils = import ../os-specific/linux/alsa-utils {
    inherit stdenv fetchurl alsaLib gettext ncurses;
  };

  bluez = import ../os-specific/linux/bluez {
    inherit fetchurl stdenv pkgconfig dbus libusb alsaLib glib;
  };

  bridge_utils = import ../os-specific/linux/bridge_utils {
    inherit fetchurl stdenv autoconf automake;
  };

  cpufrequtils = (
    import ../os-specific/linux/cpufrequtils {
    inherit fetchurl stdenv libtool gettext;
    glibc = stdenv.gcc.libc;
    kernelHeaders = stdenv.gcc.libc.kernelHeaders;
  });

  cryopid = import ../os-specific/linux/cryopid {
    inherit fetchurl stdenv zlibStatic;
  };

  cryptsetup = import ../os-specific/linux/cryptsetup {
    inherit stdenv fetchurl libuuid popt devicemapper udev;
  };

  cramfsswap = import ../os-specific/linux/cramfsswap {
    inherit fetchurl stdenv zlib;
  };

  darwinArchUtility = import ../os-specific/darwin/arch {
    inherit stdenv;
  };

  darwinSwVersUtility = import ../os-specific/darwin/sw_vers {
    inherit stdenv;
  };

  devicemapper = import ../os-specific/linux/device-mapper {
    inherit fetchurl stdenv;
  };

  dmidecode = import ../os-specific/linux/dmidecode {
    inherit fetchurl stdenv;
  };

  dietlibc = import ../os-specific/linux/dietlibc {
    inherit fetchurl glibc;
    # Dietlibc 0.30 doesn't compile on PPC with GCC 4.1, bus GCC 3.4 works.
    stdenv = if stdenv.system == "powerpc-linux" then overrideGCC stdenv gcc34 else stdenv;
  };

  directvnc = builderDefsPackage ../os-specific/linux/directvnc {
    inherit libjpeg pkgconfig zlib directfb;
    inherit (xlibs) xproto;
  };

  dmraid = builderDefsPackage ../os-specific/linux/dmraid {
    inherit devicemapper;
  };

  libuuid = if ! stdenv.isDarwin then utillinuxng else null;

  e3cfsprogs = import ../os-specific/linux/e3cfsprogs {
    inherit stdenv fetchurl gettext;
  };

  eject = import ../os-specific/linux/eject {
    inherit fetchurl stdenv gettext;
  };

  fbterm = builderDefsPackage (import ../os-specific/linux/fbterm) {
    inherit fontconfig gpm freetype pkgconfig ncurses;
  };

  fuse = import ../os-specific/linux/fuse {
    inherit fetchurl stdenv utillinux;
  };

  fxload = import ../os-specific/linux/fxload {
    inherit fetchurl stdenv;
  };

  gpm = import ../servers/gpm {
    inherit fetchurl stdenv ncurses bison;
    flex = flex2535;
  };

  hal = makeOverridable (import ../os-specific/linux/hal) {
    inherit fetchurl stdenv pkgconfig python pciutils usbutils expat
      libusb dbus dbus_glib libuuid perl perlXMLParser
      gettext zlib eject libsmbios udev gperf dmidecode utillinuxng
      consolekit policykit pmutils glib;
  };

  halevt = import ../os-specific/linux/hal/hal-evt.nix {
    inherit fetchurl stdenv lib libxml2 pkgconfig boolstuff hal dbus_glib;
  };

  hal_info = import ../os-specific/linux/hal/info.nix {
    inherit fetchurl stdenv pkgconfig;
  };

  hal_info_synaptics = import ../os-specific/linux/hal/synaptics.nix {
    inherit stdenv;
  };

  hdparm = import ../os-specific/linux/hdparm {
    inherit fetchurl stdenv;
  };

  hibernate = import ../os-specific/linux/hibernate {
    inherit fetchurl stdenv gawk;
  };

  htop = import ../os-specific/linux/htop {
    inherit fetchurl stdenv ncurses;
  };

  hwdata = import ../os-specific/linux/hwdata {
    inherit fetchurl stdenv;
  };

  ifplugd = import ../os-specific/linux/ifplugd {
    inherit fetchurl stdenv pkgconfig libdaemon;
  };

  iproute = import ../os-specific/linux/iproute {
    inherit fetchurl stdenv flex bison db4;
  };

  iputils = (
    import ../os-specific/linux/iputils {
    inherit fetchurl stdenv;
    glibc = stdenv.gcc.libc;
    kernelHeaders = stdenv.gcc.libc.kernelHeaders;
  });

  iptables = import ../os-specific/linux/iptables {
    inherit fetchurl stdenv;
  };

  ipw2200fw = import ../os-specific/linux/firmware/ipw2200 {
    inherit fetchurl stdenv;
  };

  iwlwifi3945ucode = import ../os-specific/linux/firmware/iwlwifi-3945-ucode {
    inherit fetchurl stdenv;
  };

  iwlwifi4965ucodeV1 = import ../os-specific/linux/firmware/iwlwifi-4965-ucode {
    inherit fetchurl stdenv;
  };

  iwlwifi4965ucodeV2 = import ../os-specific/linux/firmware/iwlwifi-4965-ucode/version-2.nix {
    inherit fetchurl stdenv;
  };

  iwlwifi5000ucode = import ../os-specific/linux/firmware/iwlwifi-5000-ucode {
    inherit fetchurl stdenv;
  };

  kbd = import ../os-specific/linux/kbd {
    inherit fetchurl stdenv bison flex;
  };

  kernelHeaders = kernelHeaders_2_6_28;

  kernelHeadersCross = cross : forceBuildDrv (import ../os-specific/linux/kernel-headers/2.6.28.nix {
    inherit stdenv fetchurl cross perl;
  });

  kernelHeaders_2_6_18 = import ../os-specific/linux/kernel-headers/2.6.18.5.nix {
    inherit fetchurl stdenv unifdef;
  };

  kernelHeaders_2_6_28 = import ../os-specific/linux/kernel-headers/2.6.28.nix {
    inherit fetchurl stdenv perl;
  };

  kernelHeadersArm = import ../os-specific/linux/kernel-headers-cross {
    inherit fetchurl stdenv;
    cross = "arm-linux";
  };

  kernelHeadersMips = import ../os-specific/linux/kernel-headers-cross {
    inherit fetchurl stdenv;
    cross = "mips-linux";
  };

  kernelHeadersSparc = import ../os-specific/linux/kernel-headers-cross {
    inherit fetchurl stdenv;
    cross = "sparc-linux";
  };

  kernelPatches = import ../os-specific/linux/kernel/patches.nix {
    inherit fetchurl;
  };

  kernel_2_6_25 = makeOverridable (import ../os-specific/linux/kernel/linux-2.6.25.nix) {
    inherit fetchurl stdenv perl mktemp module_init_tools;
    kernelPatches =
      [ kernelPatches.fbcondecor_2_6_25
        kernelPatches.sec_perm_2_6_24
      ];
  };

  kernel_2_6_27 = makeOverridable (import ../os-specific/linux/kernel/linux-2.6.27.nix) {
    inherit fetchurl stdenv perl mktemp module_init_tools;
    kernelPatches =
      [ kernelPatches.fbcondecor_2_6_27
        kernelPatches.sec_perm_2_6_24
      ];
  };

  kernel_2_6_28 = makeOverridable (import ../os-specific/linux/kernel/linux-2.6.28.nix) {
    inherit fetchurl stdenv perl mktemp module_init_tools;
    kernelPatches =
      [ kernelPatches.fbcondecor_2_6_28
        kernelPatches.sec_perm_2_6_24
        kernelPatches.ext4_softlockups_2_6_28
      ];
  };

  kernel_2_6_29 = makeOverridable (import ../os-specific/linux/kernel/linux-2.6.29.nix) {
    inherit fetchurl stdenv perl mktemp module_init_tools;
    kernelPatches =
      [ kernelPatches.fbcondecor_2_6_29
        kernelPatches.sec_perm_2_6_24
      ];
  };

  kernel_2_6_31 = makeOverridable (import ../os-specific/linux/kernel/linux-2.6.31.nix) {
    inherit fetchurl stdenv perl mktemp module_init_tools platform;
    kernelPatches = [];
  };

  kernel_2_6_31_zen5 = makeOverridable (import ../os-specific/linux/zen-kernel/2.6.31-zen5.nix) {
    inherit fetchurl stdenv perl mktemp module_init_tools
      lib builderDefs;
    inherit platform;
  };

  kernel_2_6_31_zen5_bfs = kernel_2_6_31_zen5.override {
    ckSched = true;
  };

  kernel_2_6_31_zen7 = makeOverridable (import ../os-specific/linux/zen-kernel/zen-stable.nix) {
    inherit fetchurl stdenv perl mktemp module_init_tools
      lib builderDefs;
  };

  kernel_2_6_31_zen7_bfs = kernel_2_6_31_zen7.override {
    ckSched = true;
  };

  kernel_2_6_31_zen = kernel_2_6_31_zen7;
  kernel_2_6_31_zen_bfs = kernel_2_6_31_zen7_bfs;

  kernel_2_6_32 = makeOverridable (import ../os-specific/linux/kernel/linux-2.6.32.nix) {
    inherit fetchurl stdenv perl mktemp module_init_tools;
    kernelPatches =
      [ kernelPatches.fbcondecor_2_6_31
        kernelPatches.sec_perm_2_6_24
      ];
  };

  /* Kernel modules are inherently tied to a specific kernel.  So
     rather than provide specific instances of those packages for a
     specific kernel, we have a function that builds those packages
     for a specific kernel.  This function can then be called for
     whatever kernel you're using. */

  kernelPackagesFor = kernel: rec {

    inherit kernel;

    aufs = import ../os-specific/linux/aufs {
      inherit fetchurl stdenv kernel;
    };

    # Currently it is broken
    # Build requires exporting some symbols from kernel
    # Go to package homepage to learn about the needed
    # patch. Feel free to take over the package.
    aufs2 = import ../os-specific/linux/aufs2 {
      inherit fetchgit stdenv kernel perl;
    };

    aufs2Utils = if lib.attrByPath ["features" "aufs"] false kernel then
      builderDefsPackage ../os-specific/linux/aufs2-utils {
        inherit kernel;
      }
    else null;

    exmap = import ../os-specific/linux/exmap {
      inherit fetchurl stdenv kernel boost pcre pkgconfig;
      inherit (gtkLibs) gtkmm;
    };

    iwlwifi = import ../os-specific/linux/iwlwifi {
      inherit fetchurl stdenv kernel;
    };

    iwlwifi4965ucode =
      (if (builtins.compareVersions kernel.version "2.6.27" == 0)
          || (builtins.compareVersions kernel.version "2.6.27" == 1)
       then iwlwifi4965ucodeV2
       else iwlwifi4965ucodeV1);

    atheros = composedArgsAndFun (import ../os-specific/linux/atheros/0.9.4.nix) {
      inherit fetchurl stdenv builderDefs kernel lib;
    };

    nvidia_x11 = import ../os-specific/linux/nvidia-x11 {
      inherit stdenv fetchurl kernel xlibs gtkLibs zlib perl;
    };

    nvidia_x11_legacy = import ../os-specific/linux/nvidia-x11/legacy.nix {
      inherit stdenv fetchurl kernel xlibs gtkLibs zlib;
    };

    wis_go7007 = import ../os-specific/linux/wis-go7007 {
      inherit fetchurl stdenv kernel ncurses fxload;
    };

    kqemu = builderDefsPackage ../os-specific/linux/kqemu/1.4.0pre1.nix {
      inherit kernel perl;
    };

    splashutils =
      # Splashutils 1.3 is broken, so disable splash on older kernels.
      if kernel.features ? fbSplash then /* splashutils_13 */ null else
      if kernel.features ? fbConDecor then splashutils_15 else
      null;

    ext3cowtools = import ../os-specific/linux/ext3cow-tools {
      inherit stdenv fetchurl;
      kernel_ext3cowpatched = kernel;
    };

    /* compiles but has to be integrated into the kernel somehow
      Let's have it uncommented and finish it..
    */
    ndiswrapper = import ../os-specific/linux/ndiswrapper {
      inherit fetchurl stdenv;
      inherit kernel perl;
    };

    ov511 = import ../os-specific/linux/ov511 {
      inherit fetchurl kernel;
      stdenv = overrideGCC stdenv gcc34;
    };

    # State Nix
    snix = import ../tools/package-management/snix {
      inherit fetchurl stdenv perl curl bzip2 openssl bison;
      inherit libtool automake autoconf docbook5 docbook5_xsl libxslt docbook_xml_dtd_43 w3m;

      aterm = aterm25;
      db4 = db45;

      flex = flex2533;

      inherit ext3cowtools e3cfsprogs rsync;
      ext3cow_kernel = kernel;
    };

    sysprof = import ../development/tools/profiling/sysprof {
      inherit fetchurl stdenv binutils pkgconfig kernel;
      inherit (gnome) gtk glib pango libglade;
    };

    virtualbox = import ../applications/virtualization/virtualbox {
      stdenv = stdenv_32bit;
      inherit fetchurl lib iasl dev86 libxslt libxml2 SDL hal
          libcap libpng zlib kernel python which alsaLib curl glib;
      qt4 = qt45;
      inherit (xlibs) xproto libX11 libXext libXcursor;
      inherit (gnome) libIDL;
    };

    virtualboxGuestAdditions = import ../applications/virtualization/virtualbox/guest-additions {
      inherit stdenv fetchurl lib patchelf cdrkit kernel;
      inherit (xlibs) libX11 libXt libXext libXmu libXcomposite libXfixes;
    };
  };

  # Build the kernel modules for the some of the kernels.
  kernelPackages_2_6_25 = recurseIntoAttrs (kernelPackagesFor kernel_2_6_25);
  kernelPackages_2_6_27 = recurseIntoAttrs (kernelPackagesFor kernel_2_6_27);
  kernelPackages_2_6_28 = recurseIntoAttrs (kernelPackagesFor kernel_2_6_28);
  kernelPackages_2_6_29 = recurseIntoAttrs (kernelPackagesFor kernel_2_6_29);
  kernelPackages_2_6_31_zen5 = recurseIntoAttrs (kernelPackagesFor kernel_2_6_31_zen5);
  kernelPackages_2_6_31_zen = recurseIntoAttrs (kernelPackagesFor kernel_2_6_31_zen);
  kernelPackages_2_6_31_zen_bfs = recurseIntoAttrs (kernelPackagesFor kernel_2_6_31_zen_bfs);
  kernelPackages_2_6_31 = recurseIntoAttrs (kernelPackagesFor kernel_2_6_31);
  kernelPackages_2_6_32 = recurseIntoAttrs (kernelPackagesFor kernel_2_6_32);

  # The current default kernel / kernel modules.
  kernelPackages = kernelPackages_2_6_28;

  customKernel = composedArgsAndFun (lib.sumTwoArgs (import ../os-specific/linux/kernel/generic.nix) {
    inherit fetchurl stdenv perl mktemp module_init_tools;
  });

  libselinux = import ../os-specific/linux/libselinux {
    inherit fetchurl stdenv libsepol;
  };

  libraw1394 = import ../development/libraries/libraw1394 {
    inherit fetchurl stdenv;
  };

  libsexy = import ../development/libraries/libsexy {
    inherit stdenv fetchurl pkgconfig libxml2;
    inherit (gtkLibs) glib gtk pango;
  };

  librsvg = gnome.librsvg;

  libsepol = import ../os-specific/linux/libsepol {
    inherit fetchurl stdenv;
  };

  libsmbios = import ../os-specific/linux/libsmbios {
    inherit fetchurl stdenv pkgconfig libxml2 perl;
  };

  lm_sensors = import ../os-specific/linux/lm_sensors {
    inherit fetchurl stdenv bison flex perl;
  };

  klibc = makeOverridable (import ../os-specific/linux/klibc) {
    inherit fetchurl stdenv perl bison mktemp;
    kernelHeaders = glibc.kernelHeaders;
  };

  # Old version; needed in vmtools for insmod.  Should use
  # module_init_tools instead.
  klibc_15 = makeOverridable (import ../os-specific/linux/klibc/1.5.nix) {
    inherit fetchurl stdenv perl bison mktemp;
    kernelHeaders = glibc.kernelHeaders;
  };

  klibcShrunk = makeOverridable (import ../os-specific/linux/klibc/shrunk.nix) {
    inherit stdenv klibc;
  };

  kvm = kvm76;

  kvm76 = import ../os-specific/linux/kvm/76.nix {
    inherit fetchurl stdenv zlib e2fsprogs SDL alsaLib pkgconfig rsync;
    inherit (glibc) kernelHeaders;
  };

  kvm86 = import ../os-specific/linux/kvm/86.nix {
    inherit fetchurl stdenv zlib SDL alsaLib pkgconfig pciutils;
    inherit (glibc) kernelHeaders;
  };

  kvm88 = import ../os-specific/linux/kvm/88.nix {
    inherit fetchurl stdenv zlib SDL alsaLib pkgconfig pciutils;
    inherit (glibc) kernelHeaders;
  };

  libcap = import ../os-specific/linux/libcap {
    inherit fetchurl stdenv attr;
  };

  libnscd = import ../os-specific/linux/libnscd {
    inherit fetchurl stdenv;
  };

  libnotify = import ../development/libraries/libnotify {
    inherit stdenv fetchurl pkgconfig dbus dbus_glib;
    inherit (gtkLibs) gtk glib;
  };

  libvolume_id = import ../os-specific/linux/libvolume_id {
    inherit fetchurl stdenv;
  };

  lvm2 = import ../os-specific/linux/lvm2 {
    inherit fetchurl stdenv devicemapper;
  };

  mdadm = import ../os-specific/linux/mdadm {
    inherit fetchurl stdenv groff;
  };

  mingetty = import ../os-specific/linux/mingetty {
    inherit fetchurl stdenv;
  };

  module_init_tools = import ../os-specific/linux/module-init-tools {
    inherit fetchurl stdenv;
  };

  mount_cifs = import ../os-specific/linux/mount-cifs {
    inherit fetchurl stdenv;
  };

  aggregateModules = modules:
    import ../os-specific/linux/module-init-tools/aggregator.nix {
      inherit stdenv module_init_tools modules buildEnv;
    };

  modutils = import ../os-specific/linux/modutils {
    inherit fetchurl bison flex;
    stdenv = overrideGCC stdenv gcc34;
  };

  nettools = import ../os-specific/linux/net-tools {
    inherit fetchurl stdenv;
  };

  neverball = import ../games/neverball {
    inherit stdenv fetchurl SDL mesa libpng libjpeg SDL_ttf libvorbis
      gettext physfs;
  };

  numactl = import ../os-specific/linux/numactl {
    inherit fetchurl stdenv;
  };

  gw6c = builderDefsPackage (import ../os-specific/linux/gw6c) {
    inherit fetchurl stdenv nettools openssl procps iproute;
  };

  nss_ldap = import ../os-specific/linux/nss_ldap {
    inherit fetchurl stdenv openldap;
  };

  pam = import ../os-specific/linux/pam {
    inherit stdenv fetchurl cracklib flex;
  };

  pam_console = import ../os-specific/linux/pam_console {
    inherit stdenv fetchurl pam autoconf automake pkgconfig bison glib;
    libtool = libtool_1_5;
    flex = if stdenv.system == "i686-linux" then flex else flex2533;
  };

  pam_devperm = import ../os-specific/linux/pam_devperm {
    inherit stdenv fetchurl pam;
  };

  pam_ldap = import ../os-specific/linux/pam_ldap {
    inherit stdenv fetchurl pam openldap;
  };

  pam_login = import ../os-specific/linux/pam_login {
    inherit stdenv fetchurl pam;
  };

  pam_unix2 = import ../os-specific/linux/pam_unix2 {
    inherit stdenv fetchurl pam;
  };

  pcmciaUtils = composedArgsAndFun (import ../os-specific/linux/pcmciautils) {
    inherit stdenv fetchurl udev yacc flex;
    inherit sysfsutils module_init_tools;

    firmware = getConfig ["pcmciaUtils" "firmware"] [];
    config = getConfig ["pcmciaUtils" "config"] null;
    inherit lib;
  };

  pmutils = import ../os-specific/linux/pm-utils {
    inherit fetchurl stdenv;
  };

  powertop = import ../os-specific/linux/powertop {
    inherit fetchurl stdenv ncurses gettext;
  };

  procps = import ../os-specific/linux/procps {
    inherit fetchurl stdenv ncurses;
  };

  pwdutils = import ../os-specific/linux/pwdutils {
    inherit fetchurl stdenv pam openssl libnscd;
  };

  qemu_kvm = import ../os-specific/linux/qemu-kvm {
    inherit fetchurl stdenv zlib SDL alsaLib pkgconfig pciutils;
  };

  radeontools = import ../os-specific/linux/radeontools {
    inherit pciutils;
    inherit fetchurl stdenv;
  };

  rt73fw = import ../os-specific/linux/firmware/rt73 {
    inherit fetchurl stdenv unzip;
  };

  sdparm = import ../os-specific/linux/sdparm {
    inherit fetchurl stdenv;
  };

  shadowutils = import ../os-specific/linux/shadow {
    inherit fetchurl stdenv;
  };

  splashutils_13 = import ../os-specific/linux/splashutils/1.3.nix {
    inherit fetchurl stdenv klibc;
    zlib = zlibStatic;
    libjpeg = libjpegStatic;
  };

  splashutils_15 = import ../os-specific/linux/splashutils/1.5.nix {
    inherit fetchurl stdenv klibc;
    zlib = zlibStatic;
    libjpeg = libjpegStatic;
  };

  statifier = builderDefsPackage (import ../os-specific/linux/statifier) {
  };

  sysfsutils = import ../os-specific/linux/sysfsutils {
    inherit fetchurl stdenv;
  };

  # Provided with sysfsutils.
  libsysfs = sysfsutils;
  systool = sysfsutils;

  sysklogd = import ../os-specific/linux/sysklogd {
    inherit fetchurl stdenv;
  };

  syslinux = import ../os-specific/linux/syslinux {
    inherit fetchurl stdenv nasm perl;
  };

  sysstat = import ../os-specific/linux/sysstat {
    inherit fetchurl stdenv gettext;
  };

  sysvinit = import ../os-specific/linux/sysvinit {
    inherit fetchurl stdenv;
  };

  sysvtools = import ../os-specific/linux/sysvinit {
    inherit fetchurl stdenv;
    withoutInitTools = true;
  };

  # FIXME: `tcp-wrapper' is actually not OS-specific.
  tcpWrapper = import ../os-specific/linux/tcp-wrapper {
    inherit fetchurl stdenv;
  };

  trackballs = import ../games/trackballs {
    inherit stdenv fetchurl SDL mesa SDL_ttf gettext zlib SDL_mixer SDL_image guile;
    debug = false;
  };

  tunctl = import ../os-specific/linux/tunctl {
    inherit stdenv fetchurl;
  };

  /*tuxracer = builderDefsPackage (import ../games/tuxracer) {
    inherit mesa tcl freeglut;
    inherit (xlibs) libX11 xproto;
  };*/

  uboot = makeOverridable (import ../misc/uboot) {
    inherit fetchurl stdenv unzip;
  };

  uclibc = import ../os-specific/linux/uclibc {
    inherit fetchurl stdenv kernelHeaders;
  };

  uclibcCross = target: import ../os-specific/linux/uclibc {
    inherit fetchurl stdenv;
    kernelHeaders = kernelHeadersCross target;
    gccCross = gccCrossStageStatic target;
  };

  udev = makeOverridable (import ../os-specific/linux/udev) {
    inherit fetchurl stdenv gperf pkgconfig acl libusb usbutils pciutils glib;
  };

  uml = import ../os-specific/linux/kernel/linux-2.6.29.nix {
    inherit fetchurl stdenv perl mktemp module_init_tools;
    userModeLinux = true;
  };

  umlutilities = import ../os-specific/linux/uml-utilities {
    inherit fetchurl kernelHeaders stdenv readline lib;
    tunctl = true; mconsole = true;
  };

  upstart = import ../os-specific/linux/upstart {
    inherit fetchurl stdenv;
  };

  upstart06 = import ../os-specific/linux/upstart/0.6.nix {
    inherit fetchurl stdenv pkgconfig dbus expat;
  };

  upstartJobControl = import ../os-specific/linux/upstart/jobcontrol.nix {
    inherit stdenv;
  };

  usbutils = import ../os-specific/linux/usbutils {
    inherit fetchurl stdenv pkgconfig libusb;
  };

  utillinux = utillinuxng;

  utillinuxCurses = utillinuxngCurses;

  utillinuxng = makeOverridable (import ../os-specific/linux/util-linux-ng) {
    inherit fetchurl stdenv;
  };

  utillinuxngCurses = utillinuxng.override {
    inherit ncurses;
  };

  wesnoth = import ../games/wesnoth {
    inherit fetchurl stdenv SDL SDL_image SDL_mixer SDL_net gettext zlib boost freetype;
  };

  wirelesstools = import ../os-specific/linux/wireless-tools {
    inherit fetchurl stdenv;
  };

  wpa_supplicant = import ../os-specific/linux/wpa_supplicant {
    inherit fetchurl stdenv openssl;
  };

  wpa_supplicant_gui_qt4 = import ../os-specific/linux/wpa_supplicant/gui-qt4.nix {
    inherit fetchurl stdenv qt4 imagemagick inkscape;
  };

  xmoto = builderDefsPackage (import ../games/xmoto) {
    inherit chipmunk sqlite curl zlib bzip2 libjpeg libpng
      freeglut mesa SDL SDL_mixer SDL_image SDL_net SDL_ttf
      lua5 ode;
  };

  xorg_sys_opengl = import ../os-specific/linux/opengl/xorg-sys {
    inherit stdenv xlibs expat libdrm;
  };

  zd1211fw = import ../os-specific/linux/firmware/zd1211 {
    inherit stdenv fetchurl;
  };

  ### DATA

  arkpandora_ttf = builderDefsPackage (import ../data/fonts/arkpandora) {
  };

  bakoma_ttf = import ../data/fonts/bakoma-ttf {
    inherit fetchurl stdenv;
  };

  corefonts = import ../data/fonts/corefonts {
    inherit fetchurl stdenv cabextract;
  };

  wrapFonts = paths : ((import ../data/fonts/fontWrap) {
    inherit fetchurl stdenv builderDefs paths ttmkfdir;
    inherit (xorg) mkfontdir mkfontscale;
  });

  clearlyU = composedArgsAndFun (import ../data/fonts/clearlyU/1.9.nix) {
    inherit builderDefs;
    inherit (xorg) mkfontdir mkfontscale;
  };

  dejavu_fonts = import ../data/fonts/dejavu-fonts {
    inherit fetchurl stdenv fontforge perl fontconfig;
    inherit (perlPackages) FontTTF;
  };

  docbook5 = import ../data/sgml+xml/schemas/docbook-5.0 {
    inherit fetchurl stdenv unzip;
  };

  docbook_xml_dtd_412 = import ../data/sgml+xml/schemas/xml-dtd/docbook/4.1.2.nix {
    inherit fetchurl stdenv unzip;
  };

  docbook_xml_dtd_42 = import ../data/sgml+xml/schemas/xml-dtd/docbook/4.2.nix {
    inherit fetchurl stdenv unzip;
  };

  docbook_xml_dtd_43 = import ../data/sgml+xml/schemas/xml-dtd/docbook/4.3.nix {
    inherit fetchurl stdenv unzip;
  };

  docbook_xml_dtd_45 = import ../data/sgml+xml/schemas/xml-dtd/docbook/4.5.nix {
    inherit fetchurl stdenv unzip;
  };

  docbook_xml_ebnf_dtd = import ../data/sgml+xml/schemas/xml-dtd/docbook-ebnf {
    inherit fetchurl stdenv unzip;
  };

  docbook_xml_xslt = docbook_xsl;

  docbook_xsl = import ../data/sgml+xml/stylesheets/xslt/docbook-xsl {
    inherit fetchurl stdenv;
  };

  docbook5_xsl = docbook_xsl_ns;

  docbook_xsl_ns = import ../data/sgml+xml/stylesheets/xslt/docbook-xsl-ns {
    inherit fetchurl stdenv;
  };

  junicode = composedArgsAndFun (import ../data/fonts/junicode/0.6.15.nix) {
    inherit builderDefs fontforge unzip;
    inherit (xorg) mkfontdir mkfontscale;
  };

  freefont_ttf = import ../data/fonts/freefont-ttf {
    inherit fetchurl stdenv;
  };

  liberation_ttf = import ../data/fonts/redhat-liberation-fonts {
    inherit fetchurl stdenv;
  };

  libertine = builderDefsPackage (import ../data/fonts/libertine/2.7.nix) {
    inherit fontforge;
  };
  libertineBin = builderDefsPackage (import ../data/fonts/libertine/2.7.bin.nix) {
  };

  lmodern = import ../data/fonts/lmodern {
    inherit fetchurl stdenv;
  };

  manpages = import ../data/documentation/man-pages {
    inherit fetchurl stdenv;
  };

  miscfiles = import ../data/misc/miscfiles {
    inherit fetchurl stdenv;
  };

  mph_2b_damase = import ../data/fonts/mph-2b-damase {
    inherit fetchurl stdenv unzip;
  };

  pthreadmanpages = lowPrio (import ../data/documentation/pthread-man-pages {
    inherit fetchurl stdenv perl;
  });

  shared_mime_info = import ../data/misc/shared-mime-info {
    inherit fetchurl stdenv pkgconfig gettext
      intltool perl perlXMLParser libxml2 glib;
  };

  stdmanpages = import ../data/documentation/std-man-pages {
    inherit fetchurl stdenv;
  };

  iana_etc = import ../data/misc/iana-etc {
    inherit fetchurl stdenv;
  };

  popplerData = import ../data/misc/poppler-data {
    inherit fetchurl stdenv;
  };

  r3rs = import ../data/documentation/rnrs/r3rs.nix {
    inherit fetchurl stdenv texinfo;
  };

  r4rs = import ../data/documentation/rnrs/r4rs.nix {
    inherit fetchurl stdenv texinfo;
  };

  r5rs = import ../data/documentation/rnrs/r5rs.nix {
    inherit fetchurl stdenv texinfo;
  };

  themes = name: import (../data/misc/themes + ("/" + name + ".nix")) {
    inherit fetchurl;
  };

  ttf_bitstream_vera = import ../data/fonts/ttf-bitstream-vera {
    inherit fetchurl stdenv;
  };

  ucsFonts = import ../data/fonts/ucs-fonts {
    inherit fetchurl stdenv wrapFonts;
  };

  unifont = import ../data/fonts/unifont {
    inherit debPackage perl;
    inherit (xorg) mkfontdir mkfontscale bdftopcf fontutil;
  };

  vistafonts = import ../data/fonts/vista-fonts {
    inherit fetchurl stdenv cabextract;
  };

  wqy_zenhei = composedArgsAndFun (import ../data/fonts/wqy_zenhei/0.4.23-1.nix) {
    inherit builderDefs;
  };

  xhtml1 = import ../data/sgml+xml/schemas/xml-dtd/xhtml1 {
    inherit fetchurl stdenv libxml2;
  };

  xkeyboard_config = import ../data/misc/xkeyboard-config {
    inherit fetchurl stdenv perl perlXMLParser gettext intltool;
    inherit (xlibs) xkbcomp;
  };


  ### APPLICATIONS


  aangifte2005 = import ../applications/taxes/aangifte-2005 {
    inherit stdenv fetchurl;
    inherit (xlibs) libX11 libXext;
  };

  aangifte2006 = import ../applications/taxes/aangifte-2006 {
    inherit stdenv fetchurl;
    inherit (xlibs) libX11 libXext;
  };

  aangifte2007 = import ../applications/taxes/aangifte-2007 {
    inherit stdenv fetchurl;
    inherit (xlibs) libX11 libXext libSM;
  };

  aangifte2008 = import ../applications/taxes/aangifte-2008 {
    inherit stdenv fetchurl;
    inherit (xlibs) libX11 libXext libSM;
  };

  abcde = import ../applications/audio/abcde {
    inherit fetchurl stdenv libcdio cddiscid wget bash vorbisTools
            makeWrapper;
  };

  abiword = import ../applications/office/abiword {
    inherit fetchurl stdenv pkgconfig fribidi libpng popt libgsf enchant wv;
    inherit (gtkLibs) gtk;
    inherit (gnome) libglade libgnomeprint libgnomeprintui libgnomecanvas;
  };

  adobeReader = import ../applications/misc/adobe-reader {
    inherit fetchurl stdenv zlib libxml2 cups;
    inherit (xlibs) libX11;
    inherit (gtkLibs) glib pango atk gtk;
  };

  amsn = import ../applications/networking/instant-messengers/amsn {
    inherit fetchurl stdenv which tcl tk x11;
    libstdcpp = gcc33.gcc;
  };

  ardour = import ../applications/audio/ardour {
    inherit fetchurl stdenv lib pkgconfig scons boost redland librdf_raptor
      librdf_rasqal jackaudio flac libsamplerate alsaLib libxml2 libxslt
      libsndfile libsigcxx libusb cairomm librdf liblo fftw fftwSinglePrec
      aubio libmad;
    inherit (gtkLibs) glib pango gtk glibmm gtkmm;
    inherit (gnome) libgnomecanvas;
  };

  audacious = import ../applications/audio/audacious/player.nix {
    inherit fetchurl stdenv pkgconfig libmowgli libmcs gettext xlibs dbus_glib;
    inherit (gnome) libglade;
    inherit (gtkLibs) glib gtk;
  };

  audacious_plugins = import ../applications/audio/audacious/plugins.nix {
    inherit fetchurl stdenv pkgconfig audacious dbus_glib gettext
      libmad xlibs alsaLib taglib libmpcdec libogg libvorbis
      libcdio libcddb libxml2;
  };

  audacity = import ../applications/audio/audacity {
    inherit fetchurl stdenv gettext pkgconfig zlib perl intltool libogg
      libvorbis libmad;
    inherit (gtkLibs) gtk glib;
    inherit wxGTK;
  };

  aumix = import ../applications/audio/aumix {
    inherit fetchurl stdenv ncurses pkgconfig gettext;
    inherit (gtkLibs) gtk;
    gtkGUI = false;
  };

  autopanosiftc = import ../applications/graphics/autopanosiftc {
    inherit fetchurl stdenv cmake libpng libtiff libjpeg panotools libxml2;
  };

  avidemux = import ../applications/video/avidemux {
    inherit fetchurl stdenv cmake pkgconfig libxml2 qt4 gettext SDL libxslt x264
      alsaLib lame faac faad2 libvorbis;
    inherit (gtkLibs) gtk;
    inherit (xlibs) libXv pixman libpthreadstubs libXau libXdmcp;
  };

  batik = import ../applications/graphics/batik {
    inherit fetchurl stdenv unzip;
  };

  bazaar = import ../applications/version-management/bazaar {
    inherit fetchurl stdenv makeWrapper;
    python = pythonFull;
  };

  bazaarTools = builderDefsPackage (import ../applications/version-management/bazaar/tools.nix) {
    inherit bazaar;
  };

  beast = import ../applications/audio/beast {
# stdenv = overrideGCC stdenv gcc34;
    inherit stdenv fetchurl zlib guile pkgconfig intltool libogg libvorbis python libxml2 bash perl gettext;
    inherit (gtkLibs) gtk glib;
    inherit (gnome) libgnomecanvas libart_lgpl;
    inherit automake autoconf;
  };

  bitlbee = import ../applications/networking/instant-messengers/bitlbee {
    inherit fetchurl stdenv gnutls pkgconfig glib;
  };

  bitlbeeOtr = import ../applications/networking/instant-messengers/bitlbee-otr {
    inherit fetchbzr stdenv gnutls pkgconfig libotr libgcrypt
      libxslt xmlto docbook_xsl docbook_xml_dtd_42 perl glib;
  };

  # commented out because it's using the new configuration style proposal which is unstable
  #biew = import ../applications/misc/biew {
  #  inherit lib stdenv fetchurl ncurses;
  #};

  # only to be able to compile blender - I couldn't compile the default openal software
  # Perhaps this can be removed - don't know which one openal{,soft} is better
  freealut_soft = import ../development/libraries/freealut {
    inherit fetchurl stdenv;
    openal = openalSoft;
  };

  blender = import ../applications/misc/blender {
    inherit cmake mesa gettext freetype SDL libtiff fetchurl glibc scons x11 lib
      libjpeg libpng zlib /* smpeg sdl */ python;
    inherit (xlibs) inputproto libXi;
    freealut = freealut_soft;
    openal = openalSoft;
    openexr = openexr_1_4_0;
    # using gcc43 makes blender segfault when pressing p then esc.
    # is this related to the PHP bug? I'm to lazy to try recompilng it without optimizations
    stdenv = overrideGCC stdenv gcc42;
  };

  bmp = import ../applications/audio/bmp {
    inherit fetchurl stdenv pkgconfig libogg libvorbis alsaLib id3lib;
    inherit (gnome) esound libglade;
    inherit (gtkLibs) glib gtk;
  };

  bmp_plugin_musepack = import ../applications/audio/bmp-plugins/musepack {
    inherit fetchurl stdenv pkgconfig bmp libmpcdec taglib;
  };

  bmp_plugin_wma = import ../applications/audio/bmp-plugins/wma {
    inherit fetchurl stdenv pkgconfig bmp;
  };

  bvi = import ../applications/editors/bvi {
    inherit fetchurl stdenv ncurses;
  };

  carrier = builderDefsPackage (import ../applications/networking/instant-messengers/carrier/2.5.0.nix) {
    inherit fetchurl stdenv pkgconfig perl perlXMLParser libxml2 openssl nss
      gtkspell aspell gettext ncurses avahi dbus dbus_glib python
      libtool automake autoconf;
    GStreamer = gst_all.gstreamer;
    inherit (gtkLibs) gtk glib;
    inherit (gnome) startupnotification GConf ;
    inherit (xlibs) libXScrnSaver scrnsaverproto libX11 xproto kbproto;
  };
  funpidgin = carrier;

  cddiscid = import ../applications/audio/cd-discid {
    inherit fetchurl stdenv;
  };

  cdparanoia = cdparanoiaIII;

  cdparanoiaIII = import ../applications/audio/cdparanoia {
    inherit fetchurl stdenv;
  };

  cdrtools = import ../applications/misc/cdrtools {
    inherit fetchurl stdenv;
  };

  chatzilla =
    xulrunnerWrapper {
      launcher = "chatzilla";
      application = import ../applications/networking/irc/chatzilla {
        inherit fetchurl stdenv unzip;
      };
    };

  chrome = import ../applications/networking/browsers/chromium {
    inherit stdenv fetchurl ffmpeg cairo nspr nss fontconfig freetype alsaLib makeWrapper unzip expat zlib;
    inherit (xlibs) libX11 libXext libXrender libXt ;
    inherit (gtkLibs) gtk glib pango atk;
    inherit (gnome) GConf;
  };

  chromeWrapper = wrapFirefox chrome "chrome" "";


  cinelerra = import ../applications/video/cinelerra {
    inherit lib fetchurl sourceFromHead stdenv
      automake autoconf libtool
      a52dec alsaLib   lame libavc1394 libiec61883 libraw1394 libsndfile
      libvorbis libogg libjpeg libtiff freetype mjpegtools x264
      gettext faad2 faac libtheora libpng libdv perl nasm e2fsprogs
      pkgconfig;
      openexr = openexr_1_6_1;
    fftw = fftwSinglePrec;
    inherit (xorg) libXxf86vm libXv libXi libX11 xextproto;
    inherit (gnome) esound;
  };

  compizBase = (builderDefsPackage (import ../applications/window-managers/compiz/0.8.0.nix)) {
    inherit lib stringsWithDeps builderDefs;
    inherit fetchurl stdenv pkgconfig libpng mesa perl perlXMLParser libxslt gettext
      intltool binutils;
    inherit (xorg) libXcomposite libXfixes libXdamage libXrandr
      libXinerama libICE libSM libXrender xextproto compositeproto fixesproto
      damageproto randrproto xineramaproto renderproto kbproto xproto libX11
      libxcb;
    inherit (gnome) startupnotification libwnck GConf;
    inherit (gtkLibs) gtk;
    inherit (gnome) libgnome libgnomeui metacity
      glib pango libglade libgtkhtml gtkhtml
      libgnomecanvas libgnomeprint
      libgnomeprintui gnomepanel;
    gnomegtk = gnome.gtk;
    inherit librsvg fuse;
    inherit dbus dbus_glib;
  };

  compiz = compizBase.passthru.function (x : x // {
    extraConfigureFlags = getConfig ["compiz" "extraConfigureFlags"] [];
  });

  compizFusion = import ../applications/window-managers/compiz-fusion {
    version = getConfig ["compizFusion" "version"] "0.7.8";
    inherit compiz;
    inherit stringsWithDeps lib builderDefs;
    inherit fetchurl stdenv pkgconfig libpng mesa perl perlXMLParser libxslt libxml2;
    inherit (xorg) libXcomposite libXfixes libXdamage libXrandr
      libXinerama libICE libSM libXrender xextproto;
    inherit (gnome) startupnotification libwnck GConf;
    inherit (gtkLibs) gtk;
    inherit (gnome) libgnome libgnomeui metacity
      glib pango libglade libgtkhtml gtkhtml
      libgnomecanvas libgnomeprint
      libgnomeprintui gnomepanel gnomedesktop;
    gnomegtk = gnome.gtk;
    inherit librsvg fuse dbus dbus_glib git;
    inherit automake autoconf libtool intltool python pyrex gettext;
    inherit pygtk pycairo getopt libjpeg glxinfo;
    inherit (xorg) xvinfo xdpyinfo;
  };

  compizExtra = import ../applications/window-managers/compiz/extra.nix {
    inherit fetchurl stdenv pkgconfig compiz perl perlXMLParser dbus;
    inherit (gnome) GConf;
    inherit (gtkLibs) gtk;
  };

  cinepaint = import ../applications/graphics/cinepaint {
    inherit stdenv fetchcvs cmake pkgconfig freetype fontconfig lcms flex libtiff
      libjpeg libpng libexif zlib perl mesa perlXMLParser python pygtk gettext
      intltool babl gegl automake autoconf libtool;
    inherit (xlibs) makedepend libX11 xf86vidmodeproto xineramaproto libXmu
      libXext libXpm libXxf86vm;
    inherit (gtkLibs) gtk glib;
    openexr = openexr_1_6_1;
    fltk = fltk11;
  };

  codeville = builderDefsPackage (import ../applications/version-management/codeville/0.8.0.nix) {
    inherit makeWrapper;
    python = pythonFull;
  };

  comical = import ../applications/graphics/comical {
    inherit stdenv fetchurl utillinux zlib;
    wxGTK = wxGTK26;
  };

  cuneiform = builderDefsPackage (import ../tools/graphics/cuneiform) {
    inherit cmake patchelf;
    imagemagick=imagemagick;
  };

  cvs = import ../applications/version-management/cvs {
    inherit fetchurl stdenv nano;
  };

  cvsps = import ../applications/version-management/cvsps {
    inherit fetchurl stdenv cvs zlib;
  };

  cvs2svn = import ../applications/version-management/cvs2svn {
    inherit fetchurl stdenv python makeWrapper;
  };

  d4x = import ../applications/misc/d4x {
    inherit fetchurl stdenv pkgconfig openssl boost;
    inherit (gtkLibs) gtk glib;
  };

  darcs = haskellPackages.darcs;

  dia = import ../applications/graphics/dia {
    inherit stdenv fetchurl pkgconfig perl perlXMLParser
      libxml2 gettext python libxml2Python docbook5 docbook_xsl
      libxslt;
    inherit (gtkLibs) gtk glib;
  };

  djvulibre = import ../applications/misc/djvulibre {
    inherit stdenv fetchurl libjpeg libtiff libungif zlib
      ghostscript libpng x11 mesa;
    qt = if (getConfig ["djvulibre" "qt3Frontend"] true) then qt3 else null;
    inherit (xlibs) libX11;
  };

  djview4 = import ../applications/graphics/djview {
    inherit fetchurl stdenv qt4 djvulibre;
  };

  dmenu = import ../applications/misc/dmenu {
    inherit lib fetchurl stdenv;
    inherit (xlibs) libX11 libXinerama;
  };

  dmtx = builderDefsPackage (import ../tools/graphics/dmtx) {
    inherit libpng libtiff libjpeg imagemagick librsvg
      pkgconfig bzip2 zlib libtool;
    inherit (xlibs) libX11;
  };

  dvdauthor = import ../applications/video/dvdauthor {
    inherit fetchurl stdenv freetype libpng fribidi libxml2 libdvdread imagemagick;
  };

  dwm = import ../applications/window-managers/dwm {
    inherit fetchurl stdenv;
    inherit (xlibs) libX11 libXinerama;
  };

  eaglemode = import ../applications/misc/eaglemode {
    inherit fetchurl stdenv perl xineLib libjpeg libpng libtiff;
    inherit (xlibs) libX11;
  };

  eclipse = import ../applications/editors/eclipse {
    inherit stdenv fetchurl patchelf makeDesktopItem makeWrapper freetype fontconfig jre zlib;
    # GTK 2.18 gives glitches such as mouse clicks on buttons not
    # working correctly.
    inherit (gtkLibs216) glib gtk;
    inherit (xlibs) libX11 libXext libXrender libXtst;
  };

  ed = import ../applications/editors/ed {
    inherit fetchurl stdenv;
  };

  elinks = import ../applications/networking/browsers/elinks {
    inherit stdenv fetchurl python perl ncurses x11 zlib openssl spidermonkey
      guile bzip2;
  };

  elvis = import ../applications/editors/elvis {
    inherit fetchurl stdenv ncurses;
  };

  emacs = emacs23;

  emacs22 = import ../applications/editors/emacs-22 {
    inherit fetchurl stdenv ncurses pkgconfig x11 Xaw3d;
    inherit (xlibs) libXaw libXpm;
    inherit (gtkLibs) gtk;
    xaw3dSupport = getPkgConfig "emacs" "xaw3dSupport" false;
    gtkGUI = getPkgConfig "emacs" "gtkSupport" true;
  };

  emacs23 = import ../applications/editors/emacs-23 {
    inherit fetchurl stdenv ncurses pkgconfig x11 Xaw3d
      libpng libjpeg libungif libtiff texinfo dbus;
    inherit (xlibs) libXaw libXpm libXft;
    inherit (gtkLibs) gtk;
    xawSupport = stdenv.isDarwin || getPkgConfig "emacs" "xawSupport" false;
    xaw3dSupport = getPkgConfig "emacs" "xaw3dSupport" false;
    gtkGUI = getPkgConfig "emacs" "gtkSupport" true;
    xftSupport = getPkgConfig "emacs" "xftSupport" true;
    dbusSupport = getPkgConfig "emacs" "dbusSupport" true;
  };

  emacsSnapshot = lowPrio (import ../applications/editors/emacs-snapshot {
    inherit fetchcvs stdenv ncurses pkgconfig x11 Xaw3d
      libpng libjpeg libungif libtiff texinfo dbus
      autoconf automake;
    inherit (xlibs) libXaw libXpm libXft;
    inherit (gtkLibs) gtk;
    xawSupport = getPkgConfig "emacs" "xawSupport" false;
    xaw3dSupport = getPkgConfig "emacs" "xaw3dSupport" false;
    gtkGUI = getPkgConfig "emacs" "gtkSupport" true;
    xftSupport = getPkgConfig "emacs" "xftSupport" true;
    dbusSupport = getPkgConfig "emacs" "dbusSupport" true;
  });

  emacsPackages = emacs: recurseIntoAttrs (rec {
    bbdb = import ../applications/editors/emacs-modes/bbdb {
      inherit fetchurl stdenv emacs texinfo ctags;
    };

    cedet = import ../applications/editors/emacs-modes/cedet {
      inherit fetchurl stdenv emacs;
    };

    cua = import ../applications/editors/emacs-modes/cua {
      inherit fetchurl stdenv;
    };

    ecb = import ../applications/editors/emacs-modes/ecb {
      inherit fetchurl stdenv emacs cedet jdee texinfo;
    };

    emacsSessionManagement = import ../applications/editors/emacs-modes/session-management-for-emacs {
      inherit fetchurl stdenv emacs;
    };

    emacsw3m = import ../applications/editors/emacs-modes/emacs-w3m {
      inherit fetchcvs stdenv emacs w3m imagemagick texinfo autoconf;
    };

    emms = import ../applications/editors/emacs-modes/emms {
      inherit fetchurl stdenv emacs texinfo mpg321 vorbisTools taglib
        alsaUtils;
    };

    jdee = import ../applications/editors/emacs-modes/jdee {
      # Requires Emacs 23, for `avl-tree'.
      inherit fetchsvn stdenv cedet ant emacs;
    };

    stratego = import ../applications/editors/emacs-modes/stratego {
      inherit fetchsvn stdenv;
    };

    haskellMode = import ../applications/editors/emacs-modes/haskell {
      inherit fetchurl stdenv emacs;
    };

    magit = import ../applications/editors/emacs-modes/magit {
      inherit fetchurl stdenv emacs texinfo;
    };

    maudeMode = import ../applications/editors/emacs-modes/maude {
      inherit fetchurl stdenv emacs;
    };

    nxml = import ../applications/editors/emacs-modes/nxml {
      inherit fetchurl stdenv;
    };

    prologMode = import ../applications/editors/emacs-modes/prolog {
      inherit fetchurl stdenv;
    };

    proofgeneral = import ../applications/editors/emacs-modes/proofgeneral {
       inherit stdenv fetchurl emacs perl;
    };

    quack = import ../applications/editors/emacs-modes/quack {
      inherit fetchurl stdenv emacs;
    };

    remember = import ../applications/editors/emacs-modes/remember {
      inherit fetchurl stdenv texinfo emacs bbdb;
    };

    scalaMode = import ../applications/editors/emacs-modes/scala-mode {
      inherit fetchsvn stdenv emacs;
    };
  });

  emacs22Packages = emacsPackages emacs22;
  emacs23Packages = emacsPackages emacs23;

  evince = makeOverridable (import ../applications/misc/evince) {
    inherit fetchurl stdenv perl perlXMLParser gettext intltool
      pkgconfig poppler libspectre djvulibre libxslt
      dbus dbus_glib shared_mime_info which makeWrapper;
    inherit (gnome) gnomedocutils gnomeicontheme libgnome
      libgnomeui libglade glib gtk scrollkeeper gnome_keyring;
  };

  exrdisplay = import ../applications/graphics/exrdisplay {
    inherit fetchurl stdenv pkgconfig mesa which openexr_ctl;
    fltk = fltk20;
    openexr = openexr_1_6_1;
  };

  fbpanel = composedArgsAndFun (import ../applications/window-managers/fbpanel/4.12.nix) {
    inherit fetchurl stdenv builderDefs pkgconfig libpng libjpeg libtiff librsvg;
    inherit (gtkLibs) gtk;
    inherit (xlibs) libX11 libXmu libXpm;
  };

  fetchmail = import ../applications/misc/fetchmail {
    inherit stdenv fetchurl openssl;
  };

  grip = import ../applications/misc/grip {
    inherit fetchurl stdenv lib grip pkgconfig curl cdparanoia libid3tag;
    inherit (gtkLibs) gtk glib;
    inherit (gnome) libgnome libgnomeui vte;
  };

  gwenview = import ../applications/graphics/gwenview {
    inherit stdenv fetchurl exiv2 zlib libjpeg perl libpng expat qt3;
    inherit (kde3) kdelibs;
    inherit (xlibs) libXt libXext;
  };

  wavesurfer = import ../applications/misc/audio/wavesurfer {
    inherit fetchurl stdenv tcl tk snack makeWrapper;
  };

  wireshark = import ../applications/networking/sniffers/wireshark {
    inherit fetchurl stdenv perl pkgconfig libpcap flex bison;
    inherit (gtkLibs) gtk;
  };

  fbida = builderDefsPackage ../applications/graphics/fbida {
    inherit libjpeg libexif giflib libtiff libpng
      imagemagick ghostscript which curl pkgconfig
      freetype fontconfig;
  };

  fdupes = import ../tools/misc/fdupes {
    inherit fetchurl stdenv;
  };

  feh = import ../applications/graphics/feh {
    inherit fetchurl stdenv x11 imlib2 libjpeg libpng giblib;
  };

  firefox = firefox35;

  firefoxWrapper = firefox35Wrapper;

  firefox2 = lowPrio (import ../applications/networking/browsers/firefox/2.0.nix {
    inherit fetchurl stdenv pkgconfig perl zip libjpeg libpng zlib cairo;
    inherit (gtkLibs) gtk;
    inherit (gnome) libIDL;
    inherit (xlibs) libXi;
  });

  firefox2Wrapper = wrapFirefox firefox2 "firefox" "";

  firefox3Pkgs = lowPrio (import ../applications/networking/browsers/firefox/3.0.nix {
    inherit fetchurl stdenv pkgconfig perl zip libjpeg libpng zlib cairo
      python dbus dbus_glib freetype fontconfig bzip2 xlibs file;
    inherit (gtkLibs) gtk pango;
    inherit (gnome) libIDL;
  });

  firefox3 = firefox3Pkgs.firefox;
  xulrunner3 = firefox3Pkgs.xulrunner;
  firefox3Wrapper = wrapFirefox firefox3 "firefox" "";

  firefox35Pkgs = lowPrio (import ../applications/networking/browsers/firefox/3.5.nix {
    inherit fetchurl stdenv pkgconfig perl zip libjpeg libpng zlib cairo
      python dbus dbus_glib freetype fontconfig bzip2 xlibs file alsaLib
      nspr nss;
    inherit (gtkLibs) gtk pango;
    inherit (gnome) libIDL;
  });

  firefox35 = firefox35Pkgs.firefox;
  xulrunner35 = firefox35Pkgs.xulrunner;
  firefox35Wrapper = wrapFirefox firefox35 "firefox" "";

  flac = import ../applications/audio/flac {
    inherit fetchurl stdenv libogg;
  };

  flashplayer = flashplayer10;

  flashplayer9 = (
    import ../applications/networking/browsers/mozilla-plugins/flashplayer-9 {
      inherit fetchurl stdenv zlib alsaLib nss nspr fontconfig freetype expat;
      inherit (xlibs) libX11 libXext libXrender libXt ;
      inherit (gtkLibs) gtk glib pango atk;
    });

  flashplayer10 = (
    import ../applications/networking/browsers/mozilla-plugins/flashplayer-10 {
      inherit fetchurl stdenv zlib alsaLib curl nss nspr fontconfig freetype expat;
      inherit (xlibs) libX11 libXext libXrender libXt ;
      inherit (gtkLibs) gtk glib pango atk;
    });

  flite = import ../applications/misc/flite {
    inherit fetchurl stdenv;
  };

  freemind = import ../applications/misc/freemind {
    inherit fetchurl stdenv ant coreutils gnugrep;
    jdk = jdk;
    jre = jdk;
  };

  freepv = import ../applications/graphics/freepv {
    inherit fetchurl stdenv mesa freeglut libjpeg zlib cmake libxml2 libpng;
    inherit (xlibs) libX11 libXxf86vm;
  };

  fspot = import ../applications/graphics/f-spot {
    inherit fetchurl stdenv perl perlXMLParser pkgconfig mono
            libexif libjpeg sqlite lcms libgphoto2 monoDLLFixer;
    inherit (gnome) libgnome libgnomeui;
    gtksharp = gtksharp1;
  };

  gimp = import ../applications/graphics/gimp {
    inherit fetchurl stdenv pkgconfig freetype fontconfig
      libtiff libjpeg libpng libexif zlib perl perlXMLParser
      python pygtk gettext xlibs intltool babl gegl;
    inherit (gnome) gtk libart_lgpl;
  };

  gimpPlugins = import ../applications/graphics/gimp/plugins { inherit pkgs gimp; };

  gitAndTools = recurseIntoAttrs (import ../applications/version-management/git-and-tools {
    inherit pkgs;
  });
  git = gitAndTools.git;

  gnucash = import ../applications/office/gnucash {
    inherit fetchurl stdenv pkgconfig libxml2 goffice enchant
      gettext intltool perl guile slibGuile swig isocodes bzip2 makeWrapper;
    inherit (gnome) gtk glib libglade libgnomeui libgtkhtml gtkhtml
      libgnomeprint;
    gconf = gnome.GConf;
  };

  qcad = import ../applications/misc/qcad {
    inherit fetchurl stdenv qt3 libpng;
    inherit (xlibs) libXext libX11;
  };

  qjackctl = import ../applications/audio/qjackctl {
    inherit fetchurl stdenv alsaLib jackaudio;
    qt4 = qt4;
  };

  gkrellm = import ../applications/misc/gkrellm {
    inherit fetchurl stdenv gettext pkgconfig;
    inherit (gtkLibs) glib gtk;
    inherit (xlibs) libX11 libICE libSM;
  };

  gnash = import ../applications/video/gnash {
    inherit fetchurl stdenv SDL SDL_mixer libogg libxml2 libjpeg mesa libpng
            boost freetype agg dbus curl pkgconfig x11 libtool lib libungif
            gettext makeWrapper ming dejagnu python;
    inherit (gtkLibs) glib gtk;
    inherit (gst_all) gstreamer gstPluginsBase gstFfmpeg;
  };

  gnome_mplayer = import ../applications/video/gnome-mplayer {
    inherit fetchurl stdenv pkgconfig dbus dbus_glib;
    inherit (gtkLibs) glib gtk;
    inherit (gnome) GConf;
  };

  gnunet = import ../applications/networking/p2p/gnunet {
    inherit fetchurl stdenv libextractor libmicrohttpd libgcrypt
      gmp curl libtool guile adns sqlite gettext zlib pkgconfig
      libxml2 ncurses findutils makeWrapper;
    inherit (gnome) gtk libglade;
    gtkSupport = getConfig [ "gnunet" "gtkSupport" ] true;
  };

  gocr = composedArgsAndFun (import ../applications/graphics/gocr/0.44.nix) {
    inherit builderDefs fetchurl stdenv;
  };

  gphoto2 = import ../applications/misc/gphoto2 {
    inherit fetchurl stdenv pkgconfig libgphoto2 libexif popt gettext
      libjpeg readline libtool;
  };

  gphoto2fs = builderDefsPackage ../applications/misc/gphoto2/gphotofs.nix {
    inherit libgphoto2 fuse pkgconfig glib;
  };

  gtkpod = import ../applications/audio/gtkpod {
    inherit stdenv fetchurl pkgconfig libgpod gettext perl perlXMLParser flex libid3tag libvorbis;
    inherit (gtkLibs) gtk glib;
    inherit (gnome) libglade;
  };

  qrdecode = builderDefsPackage (import ../tools/graphics/qrdecode) {
    inherit libpng libcv;
  };

  qrencode = builderDefsPackage (import ../tools/graphics/qrencode) {
    inherit libpng pkgconfig;
  };

  gecko_mediaplayer = import ../applications/networking/browsers/mozilla-plugins/gecko-mediaplayer {
    inherit fetchurl stdenv pkgconfig dbus dbus_glib x11 gnome_mplayer MPlayer glib;
    inherit (gnome) GConf;
    browser = firefox35;
  };

  geeqie = import ../applications/graphics/geeqie {
    inherit fetchurl stdenv pkgconfig libpng lcms exiv2
      intltool gettext;
    inherit (gtkLibs) gtk;
  };

  gqview = import ../applications/graphics/gqview {
    inherit fetchurl stdenv pkgconfig libpng;
    inherit (gtkLibs) gtk;
  };

  googleearth = import ../applications/misc/googleearth {
      inherit stdenv fetchurl glibc mesa freetype zlib glib;
      inherit (xlibs) libSM libICE libXi libXv libXrender libXrandr libXfixes
        libXcursor libXinerama libXext libX11;
      inherit patchelf05;
    };

  gpsbabel = import ../applications/misc/gpsbabel {
    inherit fetchurl stdenv zlib expat;
  };

  gpscorrelate = import ../applications/misc/gpscorrelate {
    inherit fetchurl stdenv pkgconfig exiv2 libxml2
      libxslt docbook_xsl docbook_xml_dtd_42;
    inherit (gtkLibs) gtk;
  };

  gpsd = import ../servers/gpsd {
    inherit fetchurl stdenv pkgconfig dbus dbus_glib
      ncurses makeWrapper libxslt xmlto;
    inherit (xlibs) libX11 libXt libXpm libXaw libXext;

    # We need a Python with NCurses bindings.
    python = pythonFull;
  };

  gv = import ../applications/misc/gv {
    inherit fetchurl stdenv Xaw3d ghostscriptX;
  };

  hello = makeOverridable (import ../applications/misc/hello/ex-2) {
    inherit fetchurl stdenv;
  };

  hugin = import ../applications/graphics/hugin {
<<<<<<< HEAD
    inherit fetchurl stdenv cmake panotools libtiff libpng boost pkgconfig
      exiv2 gettext ilmbase enblendenfuse autopanosiftc;
=======
    inherit fetchurl cmake panotools libtiff libpng boost pkgconfig
      exiv2 gettext ilmbase enblendenfuse autopanosiftc mesa freeglut
      glew;
>>>>>>> 405bbecb
    inherit wxGTK;
    inherit (xlibs) libXi libXmu;
    openexr = openexr_1_6_1;
  };

  i810switch = import ../applications/misc/i810 {
    inherit fetchurl stdenv pciutils;
  };

  icecat3 = lowPrio (import ../applications/networking/browsers/icecat-3 {
    inherit fetchurl stdenv pkgconfig perl zip libjpeg libpng zlib cairo
      python dbus dbus_glib freetype fontconfig bzip2 xlibs alsaLib;
    inherit (gnome) libIDL libgnomeui gnomevfs gtk pango;
    inherit (pythonPackages) ply;
  });

  icecatXulrunner3 = lowPrio (import ../applications/networking/browsers/icecat-3 {
    application = "xulrunner";
    inherit fetchurl stdenv pkgconfig perl zip libjpeg libpng zlib cairo
      python dbus dbus_glib freetype fontconfig bzip2 xlibs alsaLib;
    inherit (gnome) libIDL libgnomeui gnomevfs gtk pango;
    inherit (pythonPackages) ply;
  });

  icecat3Xul =
    (symlinkJoin "icecat-with-xulrunner-${icecat3.version}"
       [ icecat3 icecatXulrunner3 ])
    // { inherit (icecat3) gtk isFirefox3Like meta; };

  icecatWrapper = wrapFirefox icecat3Xul "icecat" "";

  icewm = import ../applications/window-managers/icewm {
    inherit fetchurl stdenv gettext libjpeg libtiff libungif libpng imlib;
    inherit (xlibs) libX11 libXft libXext libXinerama libXrandr;
  };

  ikiwiki = makeOverridable (import ../applications/misc/ikiwiki) {
    inherit fetchurl stdenv perl gettext makeWrapper lib;
    inherit (perlPackages) TextMarkdown URI HTMLParser HTMLScrubber
      HTMLTemplate TimeDate CGISession DBFile CGIFormBuilder;
    inherit git; # The RCS should be optional
    monotone = null;
    extraUtils = [];
  };

  imagemagick = import ../applications/graphics/ImageMagick {
    inherit stdenv fetchurl bzip2 freetype graphviz ghostscript
      libjpeg libpng libtiff libxml2 zlib libtool;
    inherit (xlibs) libX11;
  };

  imagemagickBig = import ../applications/graphics/ImageMagick {
    inherit stdenv fetchurl bzip2 freetype graphviz ghostscript
      libjpeg libpng libtiff libxml2 zlib tetex librsvg libtool;
    inherit (xlibs) libX11;
  };

  # Impressive, formerly known as "KeyJNote".
  impressive = import ../applications/office/impressive {
    inherit fetchurl stdenv xpdf pil pyopengl pygame makeWrapper lib python;

    # XXX These are the PyOpenGL dependencies, which we need here.
    inherit setuptools mesa freeglut;
  };

  inkscape = import ../applications/graphics/inkscape {
    inherit fetchurl stdenv perl perlXMLParser pkgconfig zlib popt
      libxml2 libxslt libpng boehmgc libsigcxx lcms boost gettext
      cairomm python pyxml makeWrapper intltool gsl;
    inherit (pythonPackages) lxml;
    inherit (gtkLibs) gtk glib glibmm gtkmm;
    inherit (xlibs) libXft;
  };

  ion3 = import ../applications/window-managers/ion-3 {
    inherit fetchurl stdenv x11 gettext groff;
    lua = lua5;
  };

  iptraf = import ../applications/networking/iptraf {
    inherit fetchurl stdenv ncurses;
  };

  irssi = import ../applications/networking/irc/irssi {
    inherit stdenv fetchurl pkgconfig ncurses openssl glib;
  };

  jackmeter = import ../applications/audio/jackmeter {
    inherit fetchurl stdenv lib jackaudio pkgconfig;
  };

  jedit = import ../applications/editors/jedit {
    inherit fetchurl stdenv ant;
  };

  jigdo = import ../applications/misc/jigdo {
    inherit fetchurl stdenv db45 libwpd bzip2;
    inherit (gtkLibs) gtk;
  };

  joe = import ../applications/editors/joe {
    inherit stdenv fetchurl;
  };

  jwm = import ../applications/window-managers/jwm {
    inherit fetchurl stdenv;
    inherit (xlibs) libX11 libXext libXinerama libXpm libXft;
  };

  k3b = import ../applications/misc/k3b {
    inherit stdenv fetchurl kdelibs x11 zlib libpng libjpeg perl qt3;
  };

  kbasket = import ../applications/misc/kbasket {
    inherit stdenv fetchurl kdelibs x11 zlib libpng libjpeg
      perl qt3 gpgme libgpgerror;
  };

  kermit = import ../tools/misc/kermit {
    inherit fetchurl stdenv ncurses;
  };

  kino = import ../applications/video/kino {
    inherit fetchurl stdenv pkgconfig libxml2 perl perlXMLParser
      libdv libraw1394 libavc1394 libiec61883 x11 gettext cairo; /* libavformat */
    inherit libsamplerate ffmpeg;
    inherit (gnome) libglade gtk glib;
    inherit (xlibs) libXv libX11;
    inherit (gtkLibs) pango;
    # #  optional
    #  inherit ffmpeg2theora sox, vorbis-tools lame mjpegtools dvdauthor 'Q'dvdauthor growisofs mencoder;
  };

  kile = import ../applications/editors/kile {
    inherit stdenv fetchurl perl arts kdelibs zlib libpng libjpeg freetype expat;
    inherit (xlibs) libX11 libXt libXext libXrender libXft;
    qt = qt3;
  };

  konversation = import ../applications/networking/irc/konversation {
    inherit fetchurl stdenv perl arts kdelibs zlib libpng libjpeg expat;
    inherit (xlibs) libX11 libXt libXext libXrender libXft;
    qt = qt3;
  };

  kphone = import ../applications/networking/kphone {
    inherit fetchurl lib autoconf automake libtool pkgconfig openssl libpng alsaLib;
    qt = qt3;
    inherit (xlibs) libX11 libXext libXt libICE libSM;
    stdenv = overrideGCC stdenv gcc42; # I'm to lazy to clean up header files
  };

  kuickshow = import ../applications/graphics/kuickshow {
    inherit fetchurl stdenv kdelibs arts libpng libjpeg libtiff libungif imlib expat perl;
    inherit (xlibs) libX11 libXext libSM;
    qt = qt3;
  };

  lame = import ../applications/audio/lame {
    inherit fetchurl stdenv;
  };

  ladspaH = import ../applications/audio/ladspa-plugins/ladspah.nix {
    inherit fetchurl stdenv builderDefs stringsWithDeps;
  };

  ladspaPlugins = import ../applications/audio/ladspa-plugins {
    inherit fetchurl stdenv builderDefs stringsWithDeps fftw ladspaH pkgconfig;
  };

  ldcpp = composedArgsAndFun (import ../applications/networking/p2p/ldcpp/1.0.3.nix) {
    inherit builderDefs scons pkgconfig bzip2 openssl;
    inherit (gtkLibs) gtk;
    inherit (gnome) libglade;
    inherit (xlibs) libX11;
  };

  links = import ../applications/networking/browsers/links {
    inherit fetchurl stdenv;
  };

  ledger = import ../applications/office/ledger {
    inherit stdenv fetchurl emacs gmp pcre;
  };

  links2 = (builderDefsPackage ../applications/networking/browsers/links2) {
    inherit fetchurl stdenv bzip2 zlib libjpeg libpng libtiff
      gpm openssl SDL SDL_image SDL_net pkgconfig;
    inherit (xlibs) libX11 libXau xproto libXt;
  };

  lynx = import ../applications/networking/browsers/lynx {
    inherit fetchurl stdenv ncurses openssl;
  };

  lyx = import ../applications/misc/lyx {
   inherit fetchurl stdenv texLive python;
   qt = qt4;
  };

  mercurial = import ../applications/version-management/mercurial {
    inherit fetchurl stdenv makeWrapper getConfig tk;
    guiSupport = getConfig ["mercurial" "guiSupport"] false; # for hgk (gitk gui for hg)
    python = # allow cloning sources from https servers.
      if getConfig ["mercurial" "httpsSupport"] true
      then pythonFull
      else pythonBase;
  };

  meshlab = import ../applications/graphics/meshlab {
    inherit fetchurl stdenv bzip2;
    qt = qt4;
  };

  midori = builderDefsPackage (import ../applications/networking/browsers/midori) {
    inherit imagemagick intltool python pkgconfig webkit libxml2
      which gettext makeWrapper file libidn sqlite docutils libnotify;
    inherit (gtkLibs) gtk glib;
    inherit (gnome28) gtksourceview libsoup;
  };

  minicom = import ../tools/misc/minicom {
    inherit fetchurl stdenv ncurses;
  };

  monodevelop = import ../applications/editors/monodevelop {
    inherit fetchurl stdenv file mono gtksourceviewsharp
            gtkmozembedsharp monodoc perl perlXMLParser pkgconfig;
    inherit (gnome) gnomevfs libbonobo libglade libgnome GConf glib gtk;
    mozilla = firefox;
    gtksharp = gtksharp2;
  };

  monodoc = import ../applications/editors/monodoc {
    inherit fetchurl stdenv mono pkgconfig;
    gtksharp = gtksharp1;
  };

  mozilla = import ../applications/networking/browsers/mozilla {
    inherit fetchurl pkgconfig stdenv perl zip;
    inherit (gtkLibs) gtk;
    inherit (gnome) libIDL;
    inherit (xlibs) libXi;
  };

  mozplugger = builderDefsPackage (import ../applications/networking/browsers/mozilla-plugins/mozplugger) {
    inherit firefox;
    inherit (xlibs) libX11 xproto;
  };

  mpg321 = import ../applications/audio/mpg321 {
    inherit stdenv fetchurl libao libmad libid3tag zlib;
  };

  MPlayer = import ../applications/video/MPlayer {
    inherit fetchurl stdenv freetype x11 zlib libtheora libcaca freefont_ttf libdvdnav
      cdparanoia mesa pkgconfig unzip amrnb amrwb;
    inherit (xlibs) libX11 libXv libXinerama libXrandr;
    alsaSupport = true;
    alsa = alsaLib;
    theoraSupport = true;
    cacaSupport = true;
    xineramaSupport = true;
    randrSupport = true;
    cddaSupport = true;
    amrSupport = getConfig [ "MPlayer" "amr" ] false;
  };

  MPlayerPlugin = browser:
    import ../applications/networking/browsers/mozilla-plugins/mplayerplug-in {
      inherit browser;
      inherit fetchurl stdenv pkgconfig gettext;
      inherit (xlibs) libXpm;
      # !!! should depend on MPlayer
    };

  MPlayerTrunk = import ../applications/video/MPlayer/trunk.nix {
    inherit fetchurl sourceFromHead stdenv freetype x11 zlib libtheora libcaca
      freefont_ttf libdvdnav cdparanoia mesa pkgconfig jackaudio;
    inherit (xlibs) libX11 libXv libXinerama libXrandr;
    alsaSupport = true;
    alsa = alsaLib;
    theoraSupport = true;
    cacaSupport = true;
    xineramaSupport = true;
    randrSupport = true;
    cddaSupport = true;
  };

  mrxvt = import ../applications/misc/mrxvt {
    inherit lib fetchurl stdenv freetype pkgconfig which;
    inherit (xlibs) libXaw xproto libXt libX11 libSM libICE libXft
      libXi inputproto;
  };

  multisync = import ../applications/misc/multisync {
    inherit fetchurl stdenv autoconf automake libtool pkgconfig;
    inherit (gnome) gtk glib ORBit2 libbonobo libgnomeui GConf;
  };

  mutt = import ../applications/networking/mailreaders/mutt {
    inherit fetchurl stdenv ncurses which openssl gdbm;
  };

  msmtp = import ../applications/networking/msmtp {
    inherit fetchurl stdenv;
  };

  mythtv = import ../applications/video/mythtv {
    inherit fetchurl stdenv which x11 xlibs lame zlib mesa freetype perl alsaLib;
    qt3 = qt3mysql;
  };

  nano = import ../applications/editors/nano {
    inherit fetchurl stdenv ncurses gettext;
  };

  nedit = import ../applications/editors/nedit {
      inherit fetchurl stdenv x11;
      inherit (xlibs) libXpm;
      motif = lesstif;
    };

  netsurfBrowser = netsurf.browser;
  netsurf = recurseIntoAttrs (import ../applications/networking/browsers/netsurf { inherit pkgs; });

  nvi = import ../applications/editors/nvi {
    inherit fetchurl stdenv ncurses;
  };

  openoffice = import ../applications/office/openoffice {
    inherit fetchurl stdenv pam python tcsh libxslt perl zlib libjpeg
      expat pkgconfig freetype fontconfig libwpd libxml2 db4 sablotron
      curl libsndfile flex zip unzip libmspack getopt file neon cairo
      which icu jdk ant cups openssl bison boost gperf cppunit;
    inherit (xlibs) libXaw libXext libX11 libXtst libXi libXinerama;
    inherit (gtkLibs) gtk;
    inherit (perlPackages) ArchiveZip CompressZlib;
    inherit (gnome) GConf ORBit2;
  };

  opera = import ../applications/networking/browsers/opera {
    inherit fetchurl zlib glibc stdenv makeDesktopItem;
    inherit (xlibs) libX11 libSM libICE libXt libXext;
    qt = qt3;
  };

  pan = import ../applications/networking/newsreaders/pan {
    inherit fetchurl stdenv pkgconfig perl pcre gmime gettext;
    inherit (gtkLibs) gtk;
    spellChecking = false;
  };

  panotools = import ../applications/graphics/panotools {
    inherit stdenv fetchsvn libpng libjpeg libtiff automake libtool autoconf;
  };

  pavucontrol = import ../applications/audio/pavucontrol {
    inherit fetchurl stdenv pkgconfig pulseaudio libsigcxx
      libcanberra intltool gettext;
    inherit (gtkLibs) gtkmm;
    inherit (gnome) libglademm;
  };

  paraview = import ../applications/graphics/paraview {
    inherit fetchurl stdenv cmake qt4;
  };

  partitionManager = import ../tools/misc/partition-manager {
    inherit fetchurl stdenv lib cmake pkgconfig gettext parted libuuid perl;
    kde = kde43;
    qt = qt4;
  };

  pidgin = import ../applications/networking/instant-messengers/pidgin {
    inherit fetchurl stdenv pkgconfig perl perlXMLParser libxml2 nss nspr
      gtkspell aspell gettext ncurses avahi dbus dbus_glib lib intltool;
    openssl = if (getConfig ["pidgin" "openssl"] true) then openssl else null;
    gnutls = if (getConfig ["pidgin" "gnutls"] false) then gnutls else null;
    GStreamer = gst_all.gstreamer;
    inherit (gtkLibs) gtk;
    inherit (gnome) startupnotification;
    inherit (xlibs) libXScrnSaver;
  };

  pidginlatex = composedArgsAndFun (import ../applications/networking/instant-messengers/pidgin-plugins/pidgin-latex) {
    inherit fetchurl stdenv pkgconfig ghostscript pidgin texLive;
    imagemagick = imagemagickBig;
    inherit (gtkLibs) glib gtk;
  };

  pidginlatexSF = builderDefsPackage
    (import ../applications/networking/instant-messengers/pidgin-plugins/pidgin-latex/pidgin-latex-sf.nix)
    {
      inherit pkgconfig pidgin texLive imagemagick which;
      inherit (gtkLibs) glib gtk;
    };

  pidginotr = import ../applications/networking/instant-messengers/pidgin-plugins/otr {
    inherit fetchurl stdenv libotr pidgin;
  };

  pinfo = import ../applications/misc/pinfo {
    inherit fetchurl stdenv ncurses readline;
  };

  pqiv = import ../applications/graphics/pqiv {
    inherit fetchurl stdenv getopt which pkgconfig;
    inherit (gtkLibs) gtk;
  };

  # perhaps there are better apps for this task? It's how I had configured my preivous system.
  # And I don't want to rewrite all rules
  procmail = import ../applications/misc/procmail {
    inherit fetchurl stdenv autoconf;
  };

  pstree = import ../applications/misc/pstree {
    inherit stdenv fetchurl;
  };

  pythonmagick = import ../applications/graphics/PythonMagick {
    inherit fetchurl stdenv pkgconfig imagemagick boost python;
  };

  qemu = import ../applications/virtualization/qemu/0.11.0.nix {
    inherit stdenv fetchurl SDL zlib which;
  };

  qemuSVN = import ../applications/virtualization/qemu/svn-6642.nix {
    inherit fetchsvn SDL zlib which stdenv;
  };

  qemuImage = composedArgsAndFun (import ../applications/virtualization/qemu/linux-img/0.2.nix) {
    inherit builderDefs fetchurl stdenv;
  };

  qtpfsgui = import ../applications/graphics/qtpfsgui {
    inherit fetchurl stdenv exiv2 libtiff fftw qt4 ilmbase;
    openexr = openexr_1_6_1;
  };

  ratpoison = import ../applications/window-managers/ratpoison {
    inherit fetchurl stdenv fontconfig readline;
    inherit (xlibs) libX11 inputproto libXt libXpm libXft
      libXtst xextproto libXi;
  };

  rcs = import ../applications/version-management/rcs {
    inherit fetchurl stdenv;
  };

  rdesktop = import ../applications/networking/remote/rdesktop {
    inherit fetchurl stdenv openssl;
    inherit (xlibs) libX11;
  };

  RealPlayer =
    (import ../applications/video/RealPlayer {
      inherit fetchurl stdenv;
      inherit (gtkLibs) glib pango atk gtk;
      inherit (xlibs) libX11;
      libstdcpp5 = gcc33.gcc;
    });

  rsync = import ../applications/networking/sync/rsync {
    inherit fetchurl stdenv acl;
    enableACLs = !stdenv.isDarwin;
  };

  rxvt = import ../applications/misc/rxvt {
    inherit lib fetchurl stdenv;
    inherit (xlibs) libXt libX11;
  };

  # = urxvt
  rxvt_unicode = makeOverridable (import ../applications/misc/rxvt_unicode) {
    inherit lib fetchurl stdenv perl ncurses;
    inherit (xlibs) libXt libX11 libXft;
    perlSupport = false;
  };

  sbagen = import ../applications/misc/sbagen {
    inherit fetchurl stdenv;
  };

  scribus = import ../applications/office/scribus {
    inherit fetchurl stdenv lib cmake pkgconfig freetype lcms libtiff libxml2
      cairo python cups fontconfig zlib libjpeg libpng;
    inherit (gnome) libart_lgpl;
    inherit (xlibs) libXaw libXext libX11 libXtst libXi libXinerama;
    qt = qt3;
  };

  skype_linux = import ../applications/networking/skype {
    inherit fetchurl stdenv;
    inherit glibc alsaLib freetype fontconfig libsigcxx gcc;
    inherit (xlibs) libSM libICE libXi libXrender libXrandr libXfixes libXcursor
                    libXinerama libXext libX11 libXv libXScrnSaver;
  };

  slim = import ../applications/display-managers/slim {
    inherit fetchurl stdenv x11 libjpeg libpng freetype pam;
    inherit (xlibs) libXmu;
  };

  sndBase = builderDefsPackage (import ../applications/audio/snd) {
    inherit fetchurl stdenv stringsWithDeps lib fftw;
    inherit pkgconfig gmp gettext;
    inherit (xlibs) libXpm libX11;
    inherit (gtkLibs) gtk glib;
  };

  snd = sndBase.passthru.function {
    inherit guile mesa libtool jackaudio alsaLib;
  };

  sonicVisualizer = import ../applications/audio/sonic-visualizer {
    inherit fetchurl stdenv lib libsndfile libsamplerate bzip2 librdf
      rubberband jackaudio pulseaudio libmad
      libogg liblo alsaLib librdf_raptor librdf_rasqal redland fftw;
    inherit (vamp) vampSDK;
    qt = qt4;
  };

  sox = import ../applications/misc/audio/sox {
    inherit fetchurl stdenv lib composableDerivation;
    # optional features
    inherit alsaLib libao ffmpeg;
    inherit libsndfile libogg flac libmad lame libsamplerate;
    # Using the default nix ffmpeg I get this error when linking
    # .libs/libsox_la-ffmpeg.o: In function `audio_decode_frame':
    # /tmp/nix-7957-1/sox-14.0.0/src/ffmpeg.c:130: undefined reference to `avcodec_decode_audio2
    # That's why I'v added ffmpeg_svn
  };

  stumpwm = builderDefsPackage (import ../applications/window-managers/stumpwm) {
    inherit texinfo;
    clisp = clisp_2_44_1;
  };

  subversion = makeOverridable (import ../applications/version-management/subversion/default.nix) {
    inherit (pkgsOverriden) fetchurl stdenv apr aprutil expat swig zlib jdk python perl sqlite;
    neon = neon028;
    bdbSupport = getConfig ["subversion" "bdbSupport"] true;
    httpServer = getConfig ["subversion" "httpServer"] false;
    httpSupport = getConfig ["subversion" "httpSupport"] true;
    sslSupport = getConfig ["subversion" "sslSupport"] true;
    pythonBindings = getConfig ["subversion" "pythonBindings"] false;
    perlBindings = getConfig ["subversion" "perlBindings"] false;
    javahlBindings = supportsJDK && getConfig ["subversion" "javahlBindings"] false;
    compressionSupport = getConfig ["subversion" "compressionSupport"] true;
    httpd = pkgsOverriden.apacheHttpd;
  };

  svk = perlPackages.SVK;

  sylpheed = import ../applications/networking/mailreaders/sylpheed {
    inherit fetchurl stdenv pkgconfig openssl gpgme;
    inherit (gtkLibs) gtk;
    sslSupport = true;
    gpgSupport = true;
  };

  # linux only by now
  synergy = import ../applications/misc/synergy {
    inherit fetchurl sourceFromHead stdenv x11;
    inherit (xlibs) xextproto libXtst inputproto libXi;
  };

  tahoelafs = import ../tools/networking/p2p/tahoe-lafs {
    inherit fetchurl lib unzip nettools buildPythonPackage;
    inherit (pythonPackages) twisted foolscap simplejson nevow zfec
      pycryptopp pysqlite;
  };

  tailor = builderDefsPackage (import ../applications/version-management/tailor) {
    inherit makeWrapper python;
  };

  tangogps = import ../applications/misc/tangogps {
    inherit fetchurl stdenv pkgconfig gettext curl libexif sqlite;
    inherit (gtkLibs) gtk;
    gconf = gnome.GConf;
  };

  /* does'nt work yet i686-linux only (32bit version)
  teamspeak_client = import ../applications/networking/instant-messengers/teamspeak/client.nix {
    inherit fetchurl stdenv;
    inherit glibc x11;
  };
  */

  taskJuggler = import ../applications/misc/taskjuggler {
    inherit stdenv fetchurl;
    inherit zlib libpng perl expat;
    qt = qt3;

    inherit (xlibs) libX11 libXext libSM libICE;

    # KDE support is not working yet.
    inherit kdelibs kdebase;
    withKde = pkgs.getConfig ["taskJuggler" "kde"] false;
  };

  thinkingRock = import ../applications/misc/thinking-rock {
    inherit fetchurl stdenv;
  };

  thunderbird = import ../applications/networking/mailreaders/thunderbird-2.x {
    inherit fetchurl stdenv pkgconfig perl zip libjpeg libpng zlib cairo;
    inherit (gtkLibs) gtk;
    inherit (gnome) libIDL;
    inherit (xlibs) libXi;
    #enableOfficialBranding = true;
  };

  /*
  Despaired. Looks like ThunderBird-on-Firefox's-Xulrunner is non-trivial

  thunderbird3 = lowPrio (import ../applications/networking/mailreaders/thunderbird-3.x {
    inherit fetchurl stdenv pkgconfig perl zip libjpeg zlib cairo
      python dbus dbus_glib freetype fontconfig bzip2 libpng alsaLib sqlite
      patchelf nspr;
    inherit (gtkLibs) gtk pango;
    inherit (gnome) libIDL;
    #enableOfficialBranding = true;
    xulrunner = xulrunner35;
    autoconf = autoconf213;
  });*/

  timidity = import ../tools/misc/timidity {
    inherit fetchurl stdenv lib alsaLib composableDerivation jackaudio ncurses;
  };

  tkcvs = import ../applications/version-management/tkcvs {
    inherit stdenv fetchurl tcl tk;
  };

  tla = import ../applications/version-management/arch {
    inherit fetchurl stdenv diffutils gnutar gnupatch which;
  };

  twinkle = import ../applications/networking/twinkle {
    inherit fetchurl stdenv lib pkgconfig commoncpp2 ccrtp openssl speex libjpeg perl
      libzrtpcpp libsndfile libxml2 file readline alsaLib;
    qt = qt3;
    boost = boostFull;
    inherit (xlibs) libX11 libXaw libICE libXext;
  };

  unison = import ../applications/networking/sync/unison {
    inherit fetchurl stdenv ocaml lablgtk makeWrapper;
    inherit (xorg) xset fontschumachermisc;
  };

  uucp = import ../tools/misc/uucp {
    inherit fetchurl stdenv;
  };

  uzbl = builderDefsPackage (import ../applications/networking/browsers/uzbl) {
    inherit pkgconfig webkit makeWrapper;
    inherit (gtkLibs) gtk glib;
    libsoup = gnome28.libsoup;
  };

  uzblExperimental = builderDefsPackage
        (import ../applications/networking/browsers/uzbl/experimental.nix) {
    inherit pkgconfig webkit makeWrapper;
    inherit (gtkLibs) gtk glib;
    libsoup = gnome28.libsoup;
  };

  valknut = import ../applications/networking/p2p/valknut {
    inherit fetchurl stdenv perl x11 libxml2 libjpeg libpng openssl dclib;
    qt = qt3;
  };

  vim = import ../applications/editors/vim {
    inherit fetchurl stdenv ncurses lib;
  };

  vimHugeX = import ../applications/editors/vim {
    inherit fetchurl stdenv lib ncurses pkgconfig
      perl python tcl;
    inherit (xlibs) libX11 libXext libSM libXpm
      libXt libXaw libXau;
    inherit (gtkLibs) glib gtk;

    # Looks like python and perl can conflict
    flags = ["hugeFeatures" "gtkGUI" "x11Support"
      /*"perlSupport"*/ "pythonSupport" "tclSupport"];
  };

  vim_configurable = import ../applications/editors/vim/configurable.nix {
    inherit fetchurl stdenv ncurses pkgconfig composableDerivation lib;
    inherit (xlibs) libX11 libXext libSM libXpm
        libXt libXaw libXau libXmu;
    inherit (gtkLibs) glib gtk;
    features = "huge"; # one of  tiny, small, normal, big or huge
    # optional features by passing
    # python
    # TODO mzschemeinterp perlinterp
    inherit python perl tcl ruby /*x11*/;

    # optional features by flags
    flags = [ "X11" ]; # only flag "X11" by now
  };

  vlc = import ../applications/video/vlc {
    inherit fetchurl stdenv perl xlibs zlib a52dec libmad faad2
      ffmpeg libdvdnav pkgconfig hal fribidi qt4 freefont_ttf;
    dbus = dbus.libs;
    alsa = alsaLib;
  };

  vnstat = import ../applications/networking/vnstat {
    inherit fetchurl stdenv ncurses;
  };

  vorbisTools = import ../applications/audio/vorbis-tools {
    inherit fetchurl stdenv libogg libvorbis libao pkgconfig curl glibc
      speex flac;
  };

  vwm = import ../applications/window-managers/vwm {
    inherit fetchurl stdenv ncurses pkgconfig libviper libpseudo gpm glib libvterm;
  };

  w3m = import ../applications/networking/browsers/w3m {
    inherit fetchurl stdenv ncurses openssl boehmgc gettext zlib imlib2 x11;
    graphicsSupport = false;
  };

  # I'm keen on wmiimenu only  >wmii-3.5 no longer has it...
  wmiimenu = import ../applications/window-managers/wmii31 {
    libixp = libixp_for_wmii;
    inherit fetchurl /* fetchhg */ stdenv gawk;
    inherit (xlibs) libX11;
  };

  wmiiSnap = import ../applications/window-managers/wmii {
    libixp = libixp_for_wmii;
    inherit fetchurl /* fetchhg */ stdenv gawk;
    inherit (xlibs) libX11 xextproto libXt libXext;
    includeUnpack = getConfig ["stdenv" "includeUnpack"] false;
  };

  wordnet = import ../applications/misc/wordnet {
    inherit stdenv fetchurl tcl tk x11 makeWrapper;
  };

  wrapFirefox = browser: browserName: nameSuffix: import ../applications/networking/browsers/firefox/wrapper.nix {
    inherit stdenv nameSuffix makeWrapper makeDesktopItem browser browserName;
    plugins =
      let enableAdobeFlash = getConfig [ browserName "enableAdobeFlash" ] true;
      in
       ([]
        ++ lib.optional (!enableAdobeFlash) gnash
        ++ lib.optional enableAdobeFlash flashplayer
        # RealPlayer is disabled by default for legal reasons.
        ++ lib.optional (system != "i686-linux" && getConfig [browserName "enableRealPlayer"] false) RealPlayer
        ++ lib.optional (getConfig [browserName "enableMPlayer"] false) (MPlayerPlugin browser)
        ++ lib.optional (getConfig [browserName "enableGeckoMediaPlayer"] false) gecko_mediaplayer
        ++ lib.optional (supportsJDK && getConfig [browserName "jre"] false && jrePlugin ? mozillaPlugin) jrePlugin
       );
  };

  x11vnc = composedArgsAndFun (import ../tools/X11/x11vnc/0.9.3.nix) {
    inherit builderDefs openssl zlib libjpeg ;
    inherit (xlibs) libXfixes fixesproto libXdamage damageproto
      libX11 xproto libXtst libXinerama xineramaproto libXrandr randrproto
      libXext xextproto inputproto recordproto libXi renderproto
      libXrender;
  };

  x2vnc = composedArgsAndFun (import ../tools/X11/x2vnc/1.7.2.nix) {
    inherit builderDefs;
    inherit (xlibs) libX11 xproto xextproto libXext libXrandr randrproto;
  };

  xaos = builderDefsPackage (import ../applications/graphics/xaos) {
    inherit (xlibs) libXt libX11 libXext xextproto xproto;
    inherit gsl aalib zlib libpng intltool gettext perl;
  };

  xara = import ../applications/graphics/xara {
    inherit fetchurl stdenv autoconf automake libtool gettext cvs
      pkgconfig libxml2 zip libpng libjpeg shebangfix perl freetype;
    inherit (gtkLibs) gtk;
    wxGTK = wxGTK26;
  };

  xawtv = import ../applications/video/xawtv {
    inherit fetchurl stdenv ncurses libjpeg perl;
    inherit (xlibs) libX11 libXt libXft xproto libFS fontsproto libXaw libXpm libXext libSM libICE xextproto;
  };

  xchat = import ../applications/networking/irc/xchat {
    inherit fetchurl stdenv pkgconfig tcl;
    inherit (gtkLibs) gtk;
  };

  xchm = import ../applications/misc/xchm {
    inherit fetchurl stdenv chmlib wxGTK;
  };

  /* Doesn't work yet

  xen = builderDefsPackage (import ../applications/virtualization/xen) {
    inherit python e2fsprogs gnutls pkgconfig libjpeg
      ncurses SDL libvncserver zlib;
    texLive = if (getConfig ["xen" "texLive"] false) then texLive else null;
    graphviz = if (getConfig ["xen" "graphviz"] false) then graphviz else null;
    ghostscript = if (getConfig ["xen" "ghostscript"] false) then ghostscript else null;
  }; */

  xfig = import ../applications/graphics/xfig {
    stdenv = overrideGCC stdenv gcc34;
    inherit fetchurl makeWrapper x11 Xaw3d libpng libjpeg;
    inherit (xlibs) imake libXpm libXmu libXi libXp;
  };

  xineUI = import ../applications/video/xine-ui {
    inherit fetchurl stdenv pkgconfig xlibs xineLib libpng readline ncurses curl;
  };

  xmms = import ../applications/audio/xmms {
    inherit fetchurl libogg libvorbis alsaLib;
    inherit (gnome) esound;
    inherit (gtkLibs1x) glib gtk;
    stdenv = overrideGCC stdenv gcc34; # due to problems with gcc 4.x
  };

  xneur = import ../applications/misc/xneur {
    inherit fetchurl stdenv pkgconfig pcre libxml2 aspell imlib2
      xosd libnotify cairo;
    GStreamer=gst_all.gstreamer;
    inherit (xlibs) libX11 libXpm libXt libXext libXi;
    inherit (gtkLibs) glib gtk pango atk;
  };

  xneur_0_8 = import ../applications/misc/xneur/0.8.nix {
    inherit fetchurl stdenv pkgconfig pcre libxml2 aspell imlib2 xosd glib;
    GStreamer = gst_all.gstreamer;
    inherit (xlibs) libX11 libXpm libXt libXext;
  };

  xournal = builderDefsPackage (import ../applications/graphics/xournal) {
    inherit ghostscript fontconfig freetype zlib
      poppler popplerData autoconf automake
      libtool pkgconfig;
    inherit (xlibs) xproto libX11;
    inherit (gtkLibs) gtk atk pango glib;
    inherit (gnome) libgnomeprint libgnomeprintui
      libgnomecanvas;
  };

  xpdf = import ../applications/misc/xpdf {
    inherit fetchurl stdenv x11 freetype t1lib;
    motif = lesstif;
    base14Fonts = "${ghostscript}/share/ghostscript/fonts";
  };

  xpra = import ../tools/X11/xpra {
    inherit stdenv fetchurl pkgconfig python pygtk xlibs makeWrapper;
    inherit (gtkLibs) gtk;
    pyrex = pyrex095;
  };

  xscreensaverBase = composedArgsAndFun (import ../applications/graphics/xscreensaver) {
    inherit stdenv fetchurl builderDefs lib pkgconfig bc perl intltool;
    inherit (xlibs) libX11 libXmu;
  };

  xscreensaver = xscreensaverBase.passthru.function {
    flags = ["GL" "gdkpixbuf" "DPMS" "gui" "jpeg"];
    inherit mesa libxml2 libjpeg;
    inherit (gtkLibs) gtk;
    inherit (gnome) libglade;
  };

  xterm = import ../applications/misc/xterm {
    inherit fetchurl stdenv ncurses freetype pkgconfig;
    inherit (xlibs) libXaw xproto libXt libX11 libSM libICE libXext libXft luit;
  };

  xtrace = import ../tools/X11/xtrace {
    inherit stdenv fetchurl;
    inherit (xlibs) libX11;
  };

  xlaunch = import ../tools/X11/xlaunch {
    inherit stdenv;
    inherit (xorg) xorgserver;
  };

  xmacro = import ../tools/X11/xmacro {
    inherit fetchurl stdenv;
    inherit (xlibs) libX11 libXi libXtst xextproto inputproto;
  };

  xmove = import ../applications/misc/xmove {
    inherit fetchurl stdenv;
    inherit (xlibs) libX11 libXi imake libXau;
    inherit (xorg) xauth;
  };

  xnee = builderDefsPackage (import ../tools/X11/xnee) {
    inherit (gtkLibs) gtk;
    inherit (xlibs) libX11 libXtst xextproto libXext
      inputproto libXi xproto recordproto;
    inherit pkgconfig;
  };

  xvidcap = import ../applications/video/xvidcap {
    inherit fetchurl stdenv perl perlXMLParser pkgconfig gettext lame;
    inherit (gtkLibs) gtk;
    inherit (gnome) scrollkeeper libglade;
    inherit (xlibs) libXmu libXext libXfixes libXdamage libX11;
  };

  yate = import ../applications/misc/yate {
    inherit sox speex openssl automake autoconf pkgconfig;
    inherit fetchurl stdenv lib composableDerivation;
    qt = qt4;
  };

  # doesn't compile yet - in case someone else want's to continue ..
  qgis = (import ../applications/misc/qgis/1.0.1-2.nix) {
    inherit composableDerivation fetchsvn stdenv flex lib
            ncurses fetchurl perl cmake gdal geos proj x11
            gsl libpng zlib bison
            sqlite glibc fontconfig freetype /* use libc from stdenv ? - to lazy now - Marc */;
    inherit (xlibs) libSM libXcursor libXinerama libXrandr libXrender;
    inherit (xorg) libICE;
    qt = qt4;

    # optional features
    # grass = "not yet supported" # cmake -D WITH_GRASS=TRUE  and GRASS_PREFX=..
  };

  zapping = import ../applications/video/zapping {
    inherit fetchurl stdenv pkgconfig perl python
            gettext zvbi libjpeg libpng x11
            rte perlXMLParser;
    inherit (gnome) scrollkeeper libgnomeui libglade esound;
    inherit (xlibs) libXv libXmu libXext;
    teletextSupport = true;
    jpegSupport = true;
    pngSupport = true;
    recordingSupport = true;
  };


  ### GAMES

  ballAndPaddle = import ../games/ball-and-paddle {
    inherit fetchurl stdenv SDL SDL_image SDL_mixer SDL_ttf guile gettext;
  };

  bsdgames = import ../games/bsdgames {
    inherit fetchurl stdenv ncurses openssl flex bison miscfiles;
  };

  castleCombat = import ../games/castle-combat {
    inherit fetchurl stdenv python pygame twisted lib numeric makeWrapper;
  };

  construoBase = composedArgsAndFun (import ../games/construo/0.2.2.nix) {
    inherit stdenv fetchurl builderDefs
      zlib;
    inherit (xlibs) libX11 xproto;
  };

  construo = construoBase.passthru.function {
    inherit mesa freeglut;
  };

  eduke32 = import ../games/eduke32 {
    inherit stdenv fetchurl SDL SDL_mixer unzip libvorbis mesa pkgconfig nasm makeDesktopItem;
    inherit (gtkLibs) gtk;
  };

  exult = import ../games/exult {
    inherit fetchurl SDL SDL_mixer zlib libpng unzip;
    stdenv = overrideGCC stdenv gcc42;
  };

  /*
  exultSnapshot = lowPrio (import ../games/exult/snapshot.nix {
    inherit fetchurl stdenv SDL SDL_mixer zlib libpng unzip
      autoconf automake libtool flex bison;
  });
  */

  fsg = import ../games/fsg {
    inherit stdenv fetchurl pkgconfig mesa;
    inherit (gtkLibs) glib gtk;
    inherit (xlibs) libX11 xproto;
    wxGTK = wxGTK28.override {unicode = false;};
  };

  fsgAltBuild = import ../games/fsg/alt-builder.nix {
    inherit stdenv fetchurl mesa;
    wxGTK = wxGTK28.override {unicode = false;};
    inherit (xlibs) libX11 xproto;
    inherit stringsWithDeps builderDefs;
  };

  gemrb = import ../games/gemrb {
    inherit fetchurl stdenv SDL openal freealut zlib libpng python;
  };

  gnuchess = builderDefsPackage (import ../games/gnuchess) {
    flex = flex2535;
  };

  gparted = import ../tools/misc/gparted {
    inherit fetchurl stdenv parted intltool gettext libuuid pkgconfig libxml2;
    inherit (gtkLibs) gtk glib gtkmm;
    inherit (gnome) gnomedocutils;
  };

  hexen = import ../games/hexen {
    inherit stdenv fetchurl SDL;
  };

  kobodeluxe = import ../games/kobodeluxe {
    inherit stdenv fetchurl SDL SDL_image;
  };

  lincity = builderDefsPackage (import ../games/lincity) {
    inherit (xlibs) libX11 libXext xextproto
      libICE libSM xproto;
    inherit libpng zlib;
  };

  micropolis = import ../games/micropolis {
    inherit lib fetchurl stdenv;
    inherit (xlibs) libX11 libXpm libXext xextproto;
    inherit byacc bash;
  };

  openttd = import ../games/openttd {
    inherit fetchurl stdenv SDL libpng;
    zlib = zlibStatic;
  };

  quake3demo = import ../games/quake3/wrapper {
    name = "quake3-demo-${quake3game.name}";
    description = "Demo of Quake 3 Arena, a classic first-person shooter";
    inherit fetchurl stdenv mesa makeWrapper;
    game = quake3game;
    paks = [quake3demodata];
  };

  quake3demodata = import ../games/quake3/demo {
    inherit fetchurl stdenv;
  };

  quake3game = import ../games/quake3/game {
    inherit fetchurl stdenv x11 SDL mesa openal;
  };

  rogue = import ../games/rogue {
    inherit fetchurl stdenv ncurses;
  };

  scummvm = import ../games/scummvm {
    inherit fetchurl stdenv SDL zlib mpeg2dec;
  };

  scorched3d = import ../games/scorched3d {
    inherit stdenv fetchurl mesa openal autoconf automake libtool freealut freetype fftw SDL SDL_net zlib libpng libjpeg;
    wxGTK = wxGTK26;
  };

  sgtpuzzles = builderDefsPackage (import ../games/sgt-puzzles) {
    inherit (gtkLibs) gtk glib;
    inherit pkgconfig;
    inherit (xlibs) libX11;
  };

  # You still can override by passing more arguments.
  spaceOrbit = composedArgsAndFun (import ../games/orbit/1.01.nix) {
    inherit fetchurl stdenv builderDefs mesa freeglut;
    inherit (gnome) esound;
    inherit (xlibs) libXt libX11 libXmu libXi libXext;
  };

  superTuxKart = import ../games/super-tux-kart {
    inherit fetchurl stdenv plib SDL openal freealut mesa
      libvorbis libogg gettext;
  };

  teeworlds = import ../games/teeworlds {
    inherit fetchurl stdenv python alsaLib mesa SDL;
    inherit (xlibs) libX11;
  };

  /*tpm = import ../games/thePenguinMachine {
    inherit stdenv fetchurl pil pygame SDL;
    python24 = python;
  };*/

  ut2004demo = import ../games/ut2004demo {
    inherit fetchurl stdenv xlibs mesa;
  };

  xboard = builderDefsPackage (import ../games/xboard) {
    inherit (xlibs) libX11 xproto libXt libXaw libSM
      libICE libXmu libXext libXpm;
    inherit gnuchess texinfo;
  };

  xsokoban = builderDefsPackage (import ../games/xsokoban) {
    inherit (xlibs) libX11 xproto libXpm libXt;
  };

  zdoom = import ../games/zdoom {
    inherit cmake stdenv fetchsvn SDL nasm p7zip zlib flac fmod libjpeg;
  };

  zoom = import ../games/zoom {
    inherit fetchurl stdenv perl expat freetype;
    inherit (xlibs) xlibs;
  };

  keen4 = import ../games/keen4 {
    inherit fetchurl stdenv dosbox unzip;
  };


  ### DESKTOP ENVIRONMENTS


  enlightenment = import ../desktops/enlightenment {
    inherit stdenv fetchurl pkgconfig x11 xlibs dbus imlib2 freetype;
  };

  gnome28 = import ../desktops/gnome-2.28 pkgs;

  gnome = gnome28;

  kde3 = {

    kdelibs = import ../desktops/kde-3/kdelibs {
      inherit
        fetchurl xlibs zlib perl openssl pcre pkgconfig
        libjpeg libpng libtiff libxml2 libxslt libtool
        expat freetype bzip2 cups attr acl;
      stdenv = overrideGCC stdenv gcc43;
      qt = qt3;
    };

    kdebase = import ../desktops/kde-3/kdebase {
      inherit
        fetchurl pkgconfig x11 xlibs zlib libpng libjpeg perl
        kdelibs openssl bzip2 fontconfig pam hal dbus glib;
      stdenv = overrideGCC stdenv gcc43;
      qt = qt3;
    };

  };

  kde4 = kde43;

  kde43 = import ../desktops/kde-4.3 (pkgs // {
    openexr = openexr_1_6_1;
    qt4 = qt45;
    popplerQt4 = popplerQt45;
  });

  kdelibs = kde3.kdelibs;
  kdebase = kde3.kdebase;

  ### SCIENCE

  xplanet = import ../applications/science/xplanet {
    inherit stdenv fetchurl lib pkgconfig freetype libpng libjpeg giflib libtiff;
    inherit (gtkLibs) pango;
  };

  ### SCIENCE/GEOMETRY

  drgeo = builderDefsPackage (import ../applications/science/geometry/drgeo) {
    inherit (gnome) libglade gtk;
    inherit libxml2 guile perl intltool libtool pkgconfig;
  };


  ### SCIENCE/BIOLOGY

  alliance = import ../applications/science/electronics/alliance {
    inherit fetchurl stdenv bison flex;
    inherit (xlibs) xproto libX11 libXt libXpm;
    motif = lesstif;
  };

  arb = import ../applications/science/biology/arb {
    inherit fetchurl readline libpng zlib x11 lesstif93 freeglut perl;
    inherit (xlibs) libXpm libXaw libX11 libXext libXt;
    inherit mesa glew libtiff lynx rxp sablotron jdk transfig gv gnuplot;
    lesstif = lesstif93;
    stdenv = overrideGCC stdenv gcc42;
  };

  biolib = import ../development/libraries/science/biology/biolib {
    inherit fetchurl stdenv readline perl cmake rLang zlib;
  };

  emboss = import ../applications/science/biology/emboss {
    inherit fetchurl stdenv readline perl libpng zlib;
    inherit (xorg) libX11 libXt;
  };

  mrbayes = import ../applications/science/biology/mrbayes {
    inherit fetchurl stdenv readline;
  };

  ncbiCTools = builderDefsPackage ../development/libraries/ncbi {
    inherit tcsh mesa lesstif;
    inherit (xlibs) libX11 libXaw xproto libXt libSM libICE 
      libXmu libXext;
  };

  ncbi_tools = import ../applications/science/biology/ncbi-tools {
    inherit fetchurl stdenv cpio;
  };

  paml = import ../applications/science/biology/paml {
    inherit fetchurl stdenv;
  };

  /* slr = import ../applications/science/biology/slr {
    inherit fetchurl stdenv liblapack;
  }; */

  pal2nal = import ../applications/science/biology/pal2nal {
    inherit fetchurl stdenv perl paml;
  };


  ### SCIENCE/MATH

  atlas = import ../development/libraries/science/math/atlas {
    inherit fetchurl stdenv gfortran;
  };

  content = builderDefsPackage ../applications/science/math/content {
    inherit mesa lesstif;
    inherit (xlibs) libX11 libXaw xproto libXt libSM libICE 
      libXmu libXext libXcursor;
  };

  /* liblapack = import ../development/libraries/science/math/liblapack {
    inherit fetchurl stdenv gfortran;
  }; */


  ### SCIENCE/LOGIC

  coq = import ../applications/science/logic/coq {
    inherit stdenv fetchurl ocaml lablgtk ncurses;
    camlp5 = camlp5_transitional;
  };

  isabelle = import ../applications/science/logic/isabelle {
    inherit (pkgs) stdenv fetchurl nettools perl polyml emacs emacsPackages;
  };

  ssreflect = import ../applications/science/logic/ssreflect {
    inherit stdenv fetchurl ocaml coq;
    camlp5 = camlp5_transitional;
  };

  ### SCIENCE / ELECTRONICS

  ngspice = import ../applications/science/electronics/ngspice {
    inherit fetchurl stdenv readline;
  };


  ### SCIENCE / MATH

  maxima = import ../applications/science/math/maxima {
    inherit fetchurl stdenv clisp;
  };

  wxmaxima = import ../applications/science/math/wxmaxima {
    inherit fetchurl stdenv maxima;
    inherit wxGTK;
  };

  scilab = (import ../applications/science/math/scilab) {
    inherit stdenv fetchurl lib gfortran;
    inherit (gtkLibs) gtk;
    inherit ncurses Xaw3d tcl tk ocaml x11;

    withXaw3d = false;
    withTk = true;
    withGtk = false;
    withOCaml = true;
    withX = true;
  };


  ### MISC

  atari800 = import ../misc/emulators/atari800 {
    inherit fetchurl stdenv unzip zlib SDL;
  };

  ataripp = import ../misc/emulators/atari++ {
    inherit fetchurl stdenv x11 SDL;
  };

  auctex = import ../misc/tex/auctex {
    inherit stdenv fetchurl emacs texLive;
  };

  busybox = import ../misc/busybox {
    inherit fetchurl stdenv;
  };

  cups = import ../misc/cups {
    inherit fetchurl stdenv pkgconfig zlib libjpeg libpng libtiff pam openssl dbus;
  };

  gutenprint = import ../misc/drivers/gutenprint {
    inherit fetchurl stdenv lib pkgconfig composableDerivation cups libtiff libpng
      openssl git gimp;
  };

  gutenprintBin = import ../misc/drivers/gutenprint/bin.nix {
    inherit fetchurl stdenv rpm cpio zlib;
  };

  cupsBjnp = import ../misc/cups/drivers/cups-bnjp {
    inherit fetchurl stdenv cups;
  };

  dblatex = import ../misc/tex/dblatex {
    inherit fetchurl stdenv python libxslt tetex;
  };

  dosbox = import ../misc/emulators/dosbox {
    inherit fetchurl stdenv SDL makeDesktopItem;
  };

  dpkg = import ../tools/package-management/dpkg {
    inherit fetchurl stdenv perl zlib bzip2;
  };

  electricsheep = import ../misc/screensavers/electricsheep {
    inherit fetchurl stdenv pkgconfig expat zlib libpng libjpeg xlibs;
  };

  foldingathome = import ../misc/foldingathome {
      inherit fetchurl stdenv;
    };

  freestyle = import ../misc/freestyle {
    inherit fetchurl freeglut qt4 libpng lib3ds libQGLViewer swig;
    inherit (xlibs) libXi;
    #stdenv = overrideGCC stdenv gcc41;
    inherit stdenv python;
  };

  gajim = builderDefsPackage (import ../applications/networking/instant-messengers/gajim) {
    inherit perl intltool pyGtkGlade gettext pkgconfig makeWrapper pygobject
      pyopenssl gtkspell libsexy pycrypto aspell pythonDBus pythonSexy
      docutils;
    dbus = dbus.libs;
    inherit (gnome) gtk libglade;
    inherit (xlibs) libXScrnSaver libXt xproto libXext xextproto libX11
      scrnsaverproto;
    python = pythonFull;
  };

  generator = import ../misc/emulators/generator {
    inherit fetchurl stdenv SDL nasm zlib bzip2 libjpeg;
    inherit (gtkLibs1x) gtk;
  };

  ghostscript = makeOverridable (import ../misc/ghostscript) {
    inherit fetchurl stdenv libjpeg libpng libtiff zlib x11 pkgconfig
      fontconfig cups openssl;
    x11Support = false;
    cupsSupport = getPkgConfig "ghostscript" "cups" true;
  };

  ghostscriptX = lowPrio (appendToName "with-X" (ghostscript.override {
    x11Support = true;
  }));

  gxemul = (import ../misc/gxemul) {
    inherit lib stdenv fetchurl composableDerivation;
    inherit (xlibs) libX11;
  };

  # using the new configuration style proposal which is unstable
  jackaudio = import ../misc/jackaudio {
    inherit composableDerivation
           ncurses lib stdenv fetchurl alsaLib pkgconfig;
    flags = [ "posix_shm" "timestamps" "alsa"];
  };

  keynav = import ../tools/X11/keynav {
    inherit stdenv fetchurl;
    inherit (xlibs) libX11 xextproto libXtst imake libXi libXext;
  };

  lazylist = import ../misc/tex/lazylist {
    inherit fetchurl stdenv tetex;
  };

  lilypond = import ../misc/lilypond {
    inherit fetchurl sourceFromHead stdenv lib automake autoconf
      ghostscript texinfo imagemagick texi2html guile python gettext
      perl bison pkgconfig texLive fontconfig freetype fontforge help2man;
    inherit (gtkLibs) pango;
    flex = flex2535;
  };

  linuxwacom = import ../misc/linuxwacom {
    inherit fetchurl stdenv ncurses pkgconfig;
    inherit (xorg) libX11 libXi xproto inputproto xorgserver;
  };

  martyr = import ../development/libraries/martyr {
    inherit stdenv fetchurl apacheAnt;
  };

  maven = import ../misc/maven/maven-1.0.nix {
    inherit stdenv fetchurl jdk;
  };

  maven2 = import ../misc/maven {
    inherit stdenv fetchurl jdk makeWrapper;
  };

  nix = makeOverridable (import ../tools/package-management/nix) {
    inherit fetchurl stdenv perl curl bzip2 openssl;
    aterm = aterm242fixes;
    db4 = db45;
    supportOldDBs = getPkgConfig "nix" "OldDBSupport" true;
    storeDir = getPkgConfig "nix" "storeDir" "/nix/store";
    stateDir = getPkgConfig "nix" "stateDir" "/nix/var";
  };

  # The bleeding edge.
  nixUnstable = makeOverridable (import ../tools/package-management/nix/unstable.nix) {
    inherit fetchurl stdenv perl curl bzip2 openssl;
    aterm = aterm242fixes;
    storeDir = getPkgConfig "nix" "storeDir" "/nix/store";
    stateDir = getPkgConfig "nix" "stateDir" "/nix/var";
  };

  nixCustomFun = src: preConfigure: enableScripts: configureFlags:
    import ../tools/package-management/nix/custom.nix {
      inherit fetchurl stdenv perl curl bzip2 openssl src preConfigure automake
        autoconf libtool configureFlags enableScripts lib bison libxml2;
      flex = flex2533;
      aterm = aterm25;
      db4 = db45;
      inherit docbook5_xsl libxslt docbook5 docbook_xml_dtd_43 w3m;
    };

  disnix = import ../tools/package-management/disnix {
    inherit stdenv fetchsvn openssl autoconf automake libtool pkgconfig dbus_glib libxml2;
  };

  disnix_activation_scripts = import ../tools/package-management/disnix/activation-scripts {
    inherit stdenv fetchsvn autoconf automake;
  };

  DisnixService = import ../tools/package-management/disnix/DisnixService {
    inherit stdenv fetchsvn apacheAnt jdk axis2 shebangfix;
  };

  pgadmin = import ../applications/misc/pgadmin {
    inherit fetchurl stdenv postgresql libxml2 libxslt openssl;
    inherit wxGTK;
  };

  pgf = pgf2;

  # Keep the old PGF since some documents don't render properly with
  # the new one.
  pgf1 = import ../misc/tex/pgf/1.x.nix {
    inherit fetchurl stdenv;
  };

  pgf2 = import ../misc/tex/pgf/2.x.nix {
    inherit fetchurl stdenv;
  };

  polytable = import ../misc/tex/polytable {
    inherit fetchurl stdenv tetex lazylist;
  };

  psi = (import ../applications/networking/instant-messengers/psi) {
    inherit stdenv fetchurl zlib aspell sox qt4;
    inherit (xlibs) xproto libX11 libSM libICE;
    qca2 = kde4.qca2;
  };

  putty = import ../applications/networking/remote/putty {
    inherit stdenv fetchurl ncurses;
    inherit (gtkLibs1x) gtk;
  };

  rssglx = import ../misc/screensavers/rss-glx {
    inherit fetchurl stdenv x11 mesa pkgconfig imagemagick libtiff bzip2;
  };

  xlockmore = import ../misc/screensavers/xlockmore {
    inherit fetchurl stdenv x11 freetype;
    pam = if getPkgConfig "xlockmore" "pam" true then pam else null;
  };

  saneBackends = import ../misc/sane-backends {
    inherit fetchurl stdenv libusb;
    gt68xxFirmware = getConfig ["sane" "gt68xxFirmware"] null;
  };

  saneFrontends = import ../misc/sane-front {
    inherit fetchurl stdenv pkgconfig libusb saneBackends;
    inherit (gtkLibs) gtk;
    inherit (xlibs) libX11;
  };

  sourceAndTags = import ../misc/source-and-tags {
    inherit pkgs stdenv unzip lib ctags;
    hasktags = haskellPackages.myhasktags;
  };

  synaptics = import ../misc/synaptics {
    inherit fetchurl stdenv pkgconfig;
    inherit (xlibs) libX11 libXi libXext pixman xf86inputevdev;
    inherit (xorg) xorgserver;
  };

  tetex = import ../misc/tex/tetex {
    inherit fetchurl stdenv flex bison zlib libpng ncurses ed;
  };

  texFunctions = import ../misc/tex/nix {
    inherit stdenv perl tetex graphviz ghostscript makeFontsConf imagemagick runCommand lib;
    inherit (haskellPackages) lhs2tex;
  };

  texLive = builderDefsPackage (import ../misc/tex/texlive) {
    inherit builderDefs zlib bzip2 ncurses libpng ed
      gd t1lib freetype icu perl ruby expat curl
      libjpeg bison;
    inherit (xlibs) libXaw libX11 xproto libXt libXpm
      libXmu libXext xextproto libSM libICE;
    flex = flex2535;
    ghostscript = ghostscriptX;
  };

  /* Look in configurations/misc/raskin.nix for usage example (around revisions
  where TeXLive was added)

  (texLiveAggregationFun {
    paths = [texLive texLiveExtra texLiveCMSuper
      texLiveBeamer
    ];
  })

  You need to use texLiveAggregationFun to regenerate, say, ls-R (TeX-related file list)
  Just installing a few packages doesn't work.
  */
  texLiveAggregationFun =
    (builderDefsPackage (import ../misc/tex/texlive/aggregate.nix));

  texLiveContext = builderDefsPackage (import ../misc/tex/texlive/context.nix) {
    inherit texLive;
  };

  texLiveExtra = builderDefsPackage (import ../misc/tex/texlive/extra.nix) {
    inherit texLive;
  };

  texLiveCMSuper = builderDefsPackage (import ../misc/tex/texlive/cm-super.nix) {
    inherit texLive;
  };

  texLiveLatexXColor = builderDefsPackage (import ../misc/tex/texlive/xcolor.nix) {
    inherit texLive;
  };

  texLivePGF = builderDefsPackage (import ../misc/tex/texlive/pgf.nix) {
    inherit texLiveLatexXColor texLive;
  };

  texLiveBeamer = builderDefsPackage (import ../misc/tex/texlive/beamer.nix) {
    inherit texLiveLatexXColor texLivePGF texLive;
  };

  toolbuslib = import ../development/libraries/toolbuslib {
    inherit stdenv fetchurl aterm;
  };

  trac = import ../misc/trac {
    inherit stdenv fetchurl python clearsilver makeWrapper
      sqlite subversion;
    inherit (pythonPackages) pysqlite;
  };

   vice = import ../misc/emulators/vice {
     inherit stdenv fetchurl lib perl gettext libpng giflib libjpeg alsaLib readline mesa;
     inherit pkgconfig SDL makeDesktopItem autoconf automake;
     inherit (gtkLibs) gtk;
   };

  wine =
    if system == "x86_64-linux" then
      # Can't build this in 64-bit; use a 32-bit build instead.
      (import ./all-packages.nix {system = "i686-linux";}).wine
      # some hackery to make nix-env show this package on x86_64...
      // {system = "x86_64-linux";}
    else
      import ../misc/emulators/wine {
        inherit fetchurl stdenv flex bison mesa ncurses
          libpng libjpeg alsaLib lcms xlibs freetype
          fontconfig fontforge libxml2 libxslt openssl;
      };

  xosd = import ../misc/xosd {
    inherit fetchurl stdenv;
    inherit (xlibs) libX11 libXext libXt xextproto xproto;
  };

  xsane = import ../misc/xsane {
    inherit fetchurl stdenv pkgconfig libusb
      saneBackends saneFrontends;
    inherit (gtkLibs) gtk;
    inherit (xlibs) libX11;
  };

  yafc = import ../applications/networking/yafc {
    inherit fetchurl stdenv readline openssh;
  };

  myEnvFun = import ../misc/my-env {
    inherit substituteAll pkgs;
    inherit (stdenv) mkDerivation;
  };

  misc = import ../misc/misc.nix { inherit pkgs stdenv; };

}; in pkgs<|MERGE_RESOLUTION|>--- conflicted
+++ resolved
@@ -7007,14 +7007,9 @@
   };
 
   hugin = import ../applications/graphics/hugin {
-<<<<<<< HEAD
     inherit fetchurl stdenv cmake panotools libtiff libpng boost pkgconfig
-      exiv2 gettext ilmbase enblendenfuse autopanosiftc;
-=======
-    inherit fetchurl cmake panotools libtiff libpng boost pkgconfig
       exiv2 gettext ilmbase enblendenfuse autopanosiftc mesa freeglut
       glew;
->>>>>>> 405bbecb
     inherit wxGTK;
     inherit (xlibs) libXi libXmu;
     openexr = openexr_1_6_1;
