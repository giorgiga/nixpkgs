{ fetchurl, fetchpatch, stdenv, pkgconfig, gnome3, intltool, gobject-introspection, upower, cairo
, pango, cogl, clutter, libstartup_notification, zenity, libcanberra-gtk3
, libtool, makeWrapper, xkeyboard_config, libxkbfile, libxkbcommon, libXtst, libinput
, gsettings-desktop-schemas, glib, gtk3, gnome-desktop
, geocode-glib, pipewire, libgudev, libwacom, xwayland, autoreconfHook }:

stdenv.mkDerivation rec {
  name = "mutter-${version}";
  version = "3.30.2";

  src = fetchurl {
    url = "mirror://gnome/sources/mutter/${stdenv.lib.versions.majorMinor version}/${name}.tar.xz";
    sha256 = "0qr3w480p31nbiad49213rj9rk6p9fl82a68pzznpz36p30dq96z";
  };

<<<<<<< HEAD
=======
  passthru = {
    updateScript = gnome3.updateScript { packageName = "mutter"; attrPath = "gnome3.mutter"; };
  };

  patches = [
    # https://gitlab.gnome.org/GNOME/mutter/issues/270
    # Fixes direction of the desktop switching animation when using workspace
    # grid extension with desktops arranged horizontally.
    (fetchpatch {
      url = https://gitlab.gnome.org/GNOME/mutter/commit/92cccf53dfe9e077f1d61ac4f896fd391f8cb689.patch;
      sha256 = "11vmypypjss50xg7hhdbqrxvgqlxx4lnwy59089qsfl3akg4kk2i";
    })
  ];


>>>>>>> d7ba3764
  configureFlags = [
    "--with-x"
    "--disable-static"
    "--enable-remote-desktop"
    "--enable-shape"
    "--enable-sm"
    "--enable-startup-notification"
    "--enable-xsync"
    "--enable-verbose-mode"
    "--with-libcanberra"
    "--with-xwayland-path=${xwayland}/bin/Xwayland"
  ];

  propagatedBuildInputs = [
    # required for pkgconfig to detect mutter-clutter
    libXtst
  ];

  nativeBuildInputs = [ autoreconfHook pkgconfig intltool libtool makeWrapper ];

  buildInputs = [
    glib gobject-introspection gtk3 gsettings-desktop-schemas upower
    gnome-desktop cairo pango cogl clutter zenity libstartup_notification
    geocode-glib libinput libgudev libwacom
    libcanberra-gtk3 zenity xkeyboard_config libxkbfile
    libxkbcommon pipewire
  ];

  preFixup = ''
    wrapProgram "$out/bin/mutter" \
      --prefix XDG_DATA_DIRS : "$GSETTINGS_SCHEMAS_PATH"
  '';

  enableParallelBuilding = true;

  passthru = {
    updateScript = gnome3.updateScript {
      packageName = "mutter";
      attrPath = "gnome3.mutter";
    };
  };

  meta = with stdenv.lib; {
    platforms = platforms.linux;
    maintainers = gnome3.maintainers;
    license = licenses.gpl2;
  };
}<|MERGE_RESOLUTION|>--- conflicted
+++ resolved
@@ -13,12 +13,6 @@
     sha256 = "0qr3w480p31nbiad49213rj9rk6p9fl82a68pzznpz36p30dq96z";
   };
 
-<<<<<<< HEAD
-=======
-  passthru = {
-    updateScript = gnome3.updateScript { packageName = "mutter"; attrPath = "gnome3.mutter"; };
-  };
-
   patches = [
     # https://gitlab.gnome.org/GNOME/mutter/issues/270
     # Fixes direction of the desktop switching animation when using workspace
@@ -29,8 +23,6 @@
     })
   ];
 
-
->>>>>>> d7ba3764
   configureFlags = [
     "--with-x"
     "--disable-static"
