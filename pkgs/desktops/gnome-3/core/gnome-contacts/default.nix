<<<<<<< HEAD
{ stdenv, intltool, fetchurl, evolution-data-server, db
, pkgconfig, gtk3, glib, libsecret
, libchamplain, clutter-gtk, geocode-glib
, bash, wrapGAppsHook, itstool, folks, libnotify, libxml2
, gnome3, librsvg, gdk_pixbuf, file, telepathy-glib, nspr, nss
, libsoup, vala, dbus-glib, automake, autoconf }:

stdenv.mkDerivation rec {
  name = "gnome-contacts-${version}";
  version = "3.26";

  src = fetchurl {
    url = "mirror://gnome/sources/gnome-contacts/${gnome3.versionBranch version}/${name}.tar.xz";
    sha256 = "f819ac74b2ad581f9741614627f49ef519713324afd9e4fc0ea5ac261a5f68c1";
  };

  passthru = {
    updateScript = gnome3.updateScript { packageName = "gnome-contacts"; attrPath = "gnome3.gnome-contacts"; };
  };
=======
{ stdenv, gettext, fetchurl, evolution-data-server
, pkgconfig, libxslt, docbook_xsl, docbook_xml_dtd_42, gtk3, glib, cheese
, libchamplain, clutter-gtk, geocode-glib, gnome-desktop, gnome-online-accounts
, wrapGAppsHook, folks, libxml2, gnome3, telepathy-glib
, vala, meson, ninja }:

let
  version = "3.26.1";
in stdenv.mkDerivation rec {
  name = "gnome-contacts-${version}";

  src = fetchurl {
    url = "mirror://gnome/sources/gnome-contacts/${gnome3.versionBranch version}/${name}.tar.xz";
    sha256 = "1jszv4b8rc5q8r460wb7qppvm1ssj4733b4z2vyavc95g00ik286";
  };

  propagatedUserEnvPkgs = [ evolution-data-server ];
>>>>>>> da86dadb

  nativeBuildInputs = [
    meson ninja pkgconfig vala gettext libxslt docbook_xsl docbook_xml_dtd_42 wrapGAppsHook
  ];

<<<<<<< HEAD
  propagatedUserEnvPkgs = [ gnome3.gnome-themes-standard evolution-data-server ];
=======
  buildInputs = [
    gtk3 glib evolution-data-server gnome3.gsettings-desktop-schemas
    folks gnome-desktop telepathy-glib
    libxml2 gnome-online-accounts cheese
    gnome3.defaultIconTheme libchamplain clutter-gtk geocode-glib
  ];
>>>>>>> da86dadb

  postPatch = ''
    chmod +x meson_post_install.py
    patchShebangs meson_post_install.py
  '';

<<<<<<< HEAD
  nativeBuildInputs = [ vala automake autoconf pkgconfig intltool itstool wrapGAppsHook file ];
  buildInputs = [ gtk3 glib evolution-data-server gnome3.gsettings-desktop-schemas libnotify
                  folks gnome3.gnome-desktop telepathy-glib libsecret dbus-glib
                  libxml2 libsoup gnome3.gnome-online-accounts nspr nss
                  gdk_pixbuf gnome3.defaultIconTheme libchamplain clutter-gtk geocode-glib db ];

  preFixup = ''
    gappsWrapperArgs+=(
      --prefix XDG_DATA_DIRS : "${gnome3.gnome-themes-standard}/share"
    )
  '';

  patches = [ ./gio_unix.patch ];
=======
  doCheck = true;
>>>>>>> da86dadb

  passthru = {
    updateScript = gnome3.updateScript {
      packageName = "gnome-contacts";
      attrPath = "gnome3.gnome-contacts";
    };
  };

  meta = with stdenv.lib; {
    homepage = https://wiki.gnome.org/Apps/Contacts;
    description = "GNOME’s integrated address book";
    maintainers = gnome3.maintainers;
    license = licenses.gpl2;
    platforms = platforms.linux;
  };
}<|MERGE_RESOLUTION|>--- conflicted
+++ resolved
@@ -1,24 +1,3 @@
-<<<<<<< HEAD
-{ stdenv, intltool, fetchurl, evolution-data-server, db
-, pkgconfig, gtk3, glib, libsecret
-, libchamplain, clutter-gtk, geocode-glib
-, bash, wrapGAppsHook, itstool, folks, libnotify, libxml2
-, gnome3, librsvg, gdk_pixbuf, file, telepathy-glib, nspr, nss
-, libsoup, vala, dbus-glib, automake, autoconf }:
-
-stdenv.mkDerivation rec {
-  name = "gnome-contacts-${version}";
-  version = "3.26";
-
-  src = fetchurl {
-    url = "mirror://gnome/sources/gnome-contacts/${gnome3.versionBranch version}/${name}.tar.xz";
-    sha256 = "f819ac74b2ad581f9741614627f49ef519713324afd9e4fc0ea5ac261a5f68c1";
-  };
-
-  passthru = {
-    updateScript = gnome3.updateScript { packageName = "gnome-contacts"; attrPath = "gnome3.gnome-contacts"; };
-  };
-=======
 { stdenv, gettext, fetchurl, evolution-data-server
 , pkgconfig, libxslt, docbook_xsl, docbook_xml_dtd_42, gtk3, glib, cheese
 , libchamplain, clutter-gtk, geocode-glib, gnome-desktop, gnome-online-accounts
@@ -36,45 +15,24 @@
   };
 
   propagatedUserEnvPkgs = [ evolution-data-server ];
->>>>>>> da86dadb
 
   nativeBuildInputs = [
     meson ninja pkgconfig vala gettext libxslt docbook_xsl docbook_xml_dtd_42 wrapGAppsHook
   ];
 
-<<<<<<< HEAD
-  propagatedUserEnvPkgs = [ gnome3.gnome-themes-standard evolution-data-server ];
-=======
   buildInputs = [
     gtk3 glib evolution-data-server gnome3.gsettings-desktop-schemas
     folks gnome-desktop telepathy-glib
     libxml2 gnome-online-accounts cheese
     gnome3.defaultIconTheme libchamplain clutter-gtk geocode-glib
   ];
->>>>>>> da86dadb
 
   postPatch = ''
     chmod +x meson_post_install.py
     patchShebangs meson_post_install.py
   '';
 
-<<<<<<< HEAD
-  nativeBuildInputs = [ vala automake autoconf pkgconfig intltool itstool wrapGAppsHook file ];
-  buildInputs = [ gtk3 glib evolution-data-server gnome3.gsettings-desktop-schemas libnotify
-                  folks gnome3.gnome-desktop telepathy-glib libsecret dbus-glib
-                  libxml2 libsoup gnome3.gnome-online-accounts nspr nss
-                  gdk_pixbuf gnome3.defaultIconTheme libchamplain clutter-gtk geocode-glib db ];
-
-  preFixup = ''
-    gappsWrapperArgs+=(
-      --prefix XDG_DATA_DIRS : "${gnome3.gnome-themes-standard}/share"
-    )
-  '';
-
-  patches = [ ./gio_unix.patch ];
-=======
   doCheck = true;
->>>>>>> da86dadb
 
   passthru = {
     updateScript = gnome3.updateScript {
