--- conflicted
+++ resolved
@@ -5,19 +5,11 @@
 
 stdenv.mkDerivation rec {
   name = "gnome-music-${version}";
-<<<<<<< HEAD
-  version = "3.26.1";
-
-  src = fetchurl {
-    url = "mirror://gnome/sources/gnome-music/${gnome3.versionBranch version}/${name}.tar.xz";
-    sha256 = "7197dff12f441a52b4011512bfe8ec926f2ce4ca511f79b078e0e612d612f8c3";
-=======
   version = "3.26.2";
 
   src = fetchurl {
     url = "mirror://gnome/sources/gnome-music/${gnome3.versionBranch version}/${name}.tar.xz";
     sha256 = "0mam7d0lzl7ljd9lym9gkvqwvddic122sdmcgpjir58pmmg9bx8b";
->>>>>>> da86dadb
   };
 
   passthru = {
