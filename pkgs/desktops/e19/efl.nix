--- conflicted
+++ resolved
@@ -1,8 +1,4 @@
-<<<<<<< HEAD
-{ stdenv, fetchurl, pkgconfig, openssl, libjpeg, zlib, freetype, fontconfig, fribidi, SDL2, SDL, mesa, giflib, libpng, libtiff, glib, gst_all_1, libpulseaudio, libsndfile, xorg, libdrm, libxkbcommon, udev, utillinuxCurses, dbus, bullet, luajit, python27Packages, openjpeg, doxygen, expat, harfbuzz, jbig2dec, librsvg, dbus_libs, alsaLib, poppler, libraw, libspectre, xineLib, vlc, libwebp, curl, libinput, systemd }:
-=======
-{ stdenv, fetchurl, pkgconfig, openssl, libjpeg, zlib, freetype, fontconfig, fribidi, SDL2, SDL, mesa, giflib, libpng, libtiff, glib, gst_all_1, libpulseaudio, libsndfile, xorg, libdrm, libxkbcommon, udev, utillinuxCurses, dbus, bullet, luajit, python27Packages, openjpeg, doxygen, expat, harfbuzz, jbig2dec, librsvg, dbus_libs, alsaLib, poppler, libraw, libspectre, xineLib, libwebp, curl, libinput }:
->>>>>>> 468f698f
+{ stdenv, fetchurl, pkgconfig, openssl, libjpeg, zlib, freetype, fontconfig, fribidi, SDL2, SDL, mesa, giflib, libpng, libtiff, glib, gst_all_1, libpulseaudio, libsndfile, xorg, libdrm, libxkbcommon, udev, utillinuxCurses, dbus, bullet, luajit, python27Packages, openjpeg, doxygen, expat, harfbuzz, jbig2dec, librsvg, dbus_libs, alsaLib, poppler, libraw, libspectre, xineLib, libwebp, curl, libinput, systemd }:
 
 
 stdenv.mkDerivation rec {
