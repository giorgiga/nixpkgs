--- conflicted
+++ resolved
@@ -439,12 +439,8 @@
 
           crossFile = builtins.toFile "cross-file.conf" ''
             [properties]
-<<<<<<< HEAD
             bindgen_clang_arguments = ['-target', '${stdenv.targetPlatform.config}']
-            needs_exe_wrapper = ${lib.boolToString (!stdenv.buildPlatform.canExecute stdenv.hostPlatform)}
-=======
             needs_exe_wrapper = ${boolToString (!stdenv.buildPlatform.canExecute stdenv.hostPlatform)}
->>>>>>> 12c5150e
 
             [host_machine]
             system = '${stdenv.targetPlatform.parsed.kernel.name}'
