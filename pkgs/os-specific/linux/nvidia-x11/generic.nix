--- conflicted
+++ resolved
@@ -99,23 +99,6 @@
   pkgSuffix = lib.optionalString (lib.versionOlder version "304") "-pkg0";
   i686bundled = lib.versionAtLeast version "391" && !disable32Bit;
 
-<<<<<<< HEAD
-  libPathFor = pkgs: lib.makeLibraryPath (with pkgs; [
-    libdrm
-    xorg.libXext
-    xorg.libX11
-    xorg.libXv
-    xorg.libXrandr
-    xorg.libxcb
-    zlib
-    stdenv.cc.cc
-    wayland
-    libgbm
-    libGL
-    openssl
-    dbus # for nvidia-powerd
-  ]);
-=======
   libPathFor =
     pkgs:
     lib.makeLibraryPath (
@@ -136,7 +119,6 @@
         dbus # for nvidia-powerd
       ]
     );
->>>>>>> 36d6a1bc
 
   # maybe silly since we've ignored this previously and just unfree..
   throwLicense = throw ''
