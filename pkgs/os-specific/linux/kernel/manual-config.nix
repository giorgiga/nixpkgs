{ stdenv, runCommand, nettools, bc, perl, kmod, writeTextFile }:

with stdenv.lib;

let

  # Function to parse the config file into a nix expression
  readConfig = configFile:
    let
      configAttrs = import "${runCommand "config.nix" {} ''
        echo "{" > "$out"
        while IFS='=' read key val; do
          [ "x''${key#CONFIG_}" != "x$key" ] || continue
          no_firstquote="''${val#\"}";
          echo '  "'"$key"'" = "'"''${no_firstquote%\"}"'";' >> "$out"
        done < "${configFile}"
        echo "}" >> $out
      ''}";

      config = configAttrs // rec {
        attrName = attr: "CONFIG_" + attr;

        isSet = attr: hasAttr (attrName attr) config;

        getValue = attr: if isSet attr then getAttr (attrName attr) config else null;

        isYes = attr: (isSet attr) && ((getValue attr) == "y");

        isNo = attr: (isSet attr) && ((getValue attr) == "n");

        isModule = attr: (isSet attr) && ((getValue attr) == "m");

        isEnabled = attr: (isModule attr) || (isYes attr);

        isDisabled = attr: (!(isSet attr)) || (isNo attr);
      };
    in
      config;

in

{
  # The kernel version
  version,
  # The version of the kernel module directory
  modDirVersion ? version,
  # The kernel source (tarball, git checkout, etc.)
  src,
  # Any patches
  kernelPatches ? [],
  # The kernel .config file
  configfile,
  # Manually specified nixexpr representing the config
  # If unspecified, this will be autodetected from the .config
  config ? optionalAttrs allowImportFromDerivation (readConfig configfile),
  # Whether to utilize the controversial import-from-derivation feature to parse the config
  allowImportFromDerivation ? false
}:

let
  installkernel = name: writeTextFile { name = "installkernel"; executable=true; text = ''
    #!/bin/sh
    mkdir $4
    cp -av $2 $4/${name}
    cp -av $3 $4
  '';};

  isModular = config.isYes "MODULES";

  installsFirmware = (config.isEnabled "FW_LOADER") &&
    (isModular || (config.isDisabled "FIRMWARE_IN_KERNEL"));

  commonMakeFlags = [
    "O=$(buildRoot)"
    "INSTALL_PATH=$(out)"
  ] ++ (optional isModular "INSTALL_MOD_PATH=$(out)")
  ++ optional installsFirmware "INSTALL_FW_PATH=$(out)/lib/firmware";
in

stdenv.mkDerivation {
  name = "linux-${version}";

  enableParallelBuilding = true;

  passthru = {
    inherit version modDirVersion config kernelPatches src;
  };

  sourceRoot = stdenv.mkDerivation {
    name = "linux-${version}-source";

    inherit src;

    patches = map (p: p.patch) kernelPatches;

    phases = [ "unpackPhase" "patchPhase" "installPhase" ]; 

    prePatch = ''
      for mf in $(find -name Makefile -o -name Makefile.include -o -name install.sh); do
          echo "stripping FHS paths in \`$mf'..."
          sed -i "$mf" -e 's|/usr/bin/||g ; s|/bin/||g ; s|/sbin/||g'
      done
      sed -i Makefile -e 's|= depmod|= ${kmod}/sbin/depmod|'
    '';

    installPhase = ''
      cd ..
      mv $sourceRoot $out
    '';
  };

  unpackPhase = ''
    mkdir build
    export buildRoot="$(pwd)/build"
    ln -sv ${configfile} $buildRoot/.config
    cd $sourceRoot
  '';

  configurePhase = ''
    runHook preConfigure
    make $makeFlags "''${makeFlagsArray[@]}" oldconfig
    runHook postConfigure
  '';

<<<<<<< HEAD
  nativeBuildInputs = [ perl nettools ];
=======
  buildNativeInputs = [ perl bc nettools ];
>>>>>>> a920c50c

  makeFlags = commonMakeFlags ++ [
   "INSTALLKERNEL=${installkernel stdenv.platform.kernelTarget}"
  ];

  crossAttrs = {
    makeFlags = commonMakeFlags ++ [
     "INSTALLKERNEL=${installkernel stdenv.cross.platform.kernelTarget}"
    ];
  };

  postInstall = optionalString installsFirmware ''
    mkdir -p $out/lib/firmware
  '' + (if isModular then ''
    make modules_install $makeFlags "''${makeFlagsArray[@]}" \
      $installFlags "''${installFlagsArray[@]}"
    rm -f $out/lib/modules/${modDirVersion}/build
    mv $buildRoot $out/lib/modules/${modDirVersion}/build
  '' else optionalString installsFirmware ''
    make firmware_install $makeFlags "''${makeFlagsArray[@]}" \
      $installFlags "''${installFlagsArray[@]}"
  '');

  postFixup = optionalString isModular ''
    if [ -z "$dontStrip" ]; then
        find $out -name "*.ko" -print0 | xargs -0 -r strip -S
    fi
  '';

  meta = {
    description = "The Linux kernel";
    license = "GPLv2";
    homepage = http://www.kernel.org/;
    maintainers = [
      maintainers.shlevy
    ];
    platforms = lib.platforms.linux;
  };
}<|MERGE_RESOLUTION|>--- conflicted
+++ resolved
@@ -122,11 +122,7 @@
     runHook postConfigure
   '';
 
-<<<<<<< HEAD
-  nativeBuildInputs = [ perl nettools ];
-=======
-  buildNativeInputs = [ perl bc nettools ];
->>>>>>> a920c50c
+  nativeBuildInputs = [ perl bc nettools ];
 
   makeFlags = commonMakeFlags ++ [
    "INSTALLKERNEL=${installkernel stdenv.platform.kernelTarget}"
