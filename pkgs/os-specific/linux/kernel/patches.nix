{ lib, fetchpatch, fetchurl }:

{
  ath_regd_optional = rec {
    name = "ath_regd_optional";
    patch = fetchpatch {
      name = name + ".patch";
      url = "https://github.com/openwrt/openwrt/raw/ed2015c38617ed6624471e77f27fbb0c58c8c660/package/kernel/mac80211/patches/ath/402-ath_regd_optional.patch";
      sha256 = "1ssDXSweHhF+pMZyd6kSrzeW60eb6MO6tlf0il17RC0=";
      postFetch = ''
        sed -i 's/CPTCFG_/CONFIG_/g' $out
        sed -i '/--- a\/local-symbols/,$d' $out
      '';
    };
  };

  bridge_stp_helper =
    { name = "bridge-stp-helper";
      patch = ./bridge-stp-helper.patch;
    };

  request_key_helper =
    { name = "request-key-helper";
      patch = ./request-key-helper.patch;
    };

  request_key_helper_updated =
    { name = "request-key-helper-updated";
      patch = ./request-key-helper-updated.patch;
    };

  modinst_arg_list_too_long =
    { name = "modinst-arglist-too-long";
      patch = ./modinst-arg-list-too-long.patch;
    };

  cpu-cgroup-v2 = import ./cpu-cgroup-v2-patches;

  hardened = let
    mkPatch = kernelVersion: { version, sha256, patch }: let src = patch; in {
      name = lib.removeSuffix ".patch" src.name;
      patch = fetchurl (lib.filterAttrs (k: v: k != "extra") src);
      extra = src.extra;
      inherit version sha256;
    };
    patches = lib.importJSON ./hardened/patches.json;
  in lib.mapAttrs mkPatch patches;

  # Adapted for Linux 5.4 from:
  # https://git.kernel.org/pub/scm/linux/kernel/git/torvalds/linux.git/commit/?id=04896832c94aae4842100cafb8d3a73e1bed3a45
  rtl8761b_support =
    { name = "rtl8761b-support";
      patch = ./rtl8761b-support.patch;
    };

  export-rt-sched-migrate = {
    name = "export-rt-sched-migrate";
    patch = ./export-rt-sched-migrate.patch;
  };

<<<<<<< HEAD
  # https://git.kernel.org/pub/scm/linux/kernel/git/akpm/mm.git/patch/?id=39bf07d812b888b23983a9443ad967ca9b61551d
  make-maple-state-reusable-after-mas_empty_area = {
    name = "make-maple-state-reusable-after-mas_empty_area";
    patch = ./make-maple-state-reusable-after-mas_empty_area.patch;
=======
  fix-em-ice-bonding = {
    name = "fix-em-ice-bonding";
    patch = ./fix-em-ice-bonding.patch;
>>>>>>> 73ddcacb
  };

  CVE-2023-32233 = rec {
    name = "CVE-2023-32233";
    patch = fetchpatch {
      name = name + ".patch";
      url = "https://git.kernel.org/pub/scm/linux/kernel/git/torvalds/linux.git/patch/?id=c1592a89942e9678f7d9c8030efa777c0d57edab";
      hash = "sha256-DYPWgraXPNeFkjtuDYkFXHnCJ4yDewrukM2CCAqC2BE=";
    };
  };
}<|MERGE_RESOLUTION|>--- conflicted
+++ resolved
@@ -58,18 +58,6 @@
     patch = ./export-rt-sched-migrate.patch;
   };
 
-<<<<<<< HEAD
-  # https://git.kernel.org/pub/scm/linux/kernel/git/akpm/mm.git/patch/?id=39bf07d812b888b23983a9443ad967ca9b61551d
-  make-maple-state-reusable-after-mas_empty_area = {
-    name = "make-maple-state-reusable-after-mas_empty_area";
-    patch = ./make-maple-state-reusable-after-mas_empty_area.patch;
-=======
-  fix-em-ice-bonding = {
-    name = "fix-em-ice-bonding";
-    patch = ./fix-em-ice-bonding.patch;
->>>>>>> 73ddcacb
-  };
-
   CVE-2023-32233 = rec {
     name = "CVE-2023-32233";
     patch = fetchpatch {
