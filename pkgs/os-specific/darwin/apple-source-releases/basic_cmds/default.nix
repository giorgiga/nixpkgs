--- conflicted
+++ resolved
@@ -15,11 +15,7 @@
   installPhase = ''
     for f in Products/Release/*; do
       if [ -f $f ]; then
-<<<<<<< HEAD
-        install -D $file $out/usr/bin/$(basename $f)
-=======
         install -D $f $out/usr/bin/$(basename $f)
->>>>>>> d9707792
       fi
     done
 
