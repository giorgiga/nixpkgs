rec {
  CFNetwork = [
    "/System/Library/Frameworks/CFNetwork.framework"
    "/usr/lib/libsqlite3.dylib"
    "/usr/lib/libxml2.2.dylib"
  ];
  IOKit = [
    "/System/Library/Frameworks/IOKit.framework"
<<<<<<< HEAD
=======
  ];
  JavaScriptCore = [
    "/System/Library/Frameworks/JavaScriptCore.framework"
  ];
  QuickLook = [
    "/System/Library/Frameworks/QuickLook.framework"
  ];
  Quartz = [
    "/System/Library/Frameworks/Quartz.framework"
    "/System/Library/PrivateFrameworks/AppleSystemInfo.framework/Versions/A/AppleSystemInfo"
    "/System/Library/PrivateFrameworks/CorePDF.framework/Versions/A/CorePDF"
    "/usr/lib/libspindump.dylib"
  ];
  ImageCaptureCore = [
    "/System/Library/Frameworks/ImageCaptureCore.framework"
  ];
  VideoToolbox = [
    "/System/Library/Frameworks/VideoToolbox.framework"
    "/System/Library/PrivateFrameworks/AppleVA.framework/Versions/A/AppleVA"
  ];
  QuickTime = [
    "/System/Library/Frameworks/QuickTime.framework"
  ];
  CoreMedia = [
    "/System/Library/Frameworks/CoreMedia.framework"
  ];
  CoreMediaIO = [
    "/System/Library/Frameworks/CoreMediaIO.framework"
    "/System/Library/PrivateFrameworks/AppSandbox.framework/Versions/A/AppSandbox"
    "/System/Library/PrivateFrameworks/AppContainer.framework/Versions/A/AppContainer"
    "/System/Library/PrivateFrameworks/SecCodeWrapper.framework/Versions/A/SecCodeWrapper"
    "/System/Library/PrivateFrameworks/XPCService.framework/Versions/A/XPCService"
    "/usr/lib/libsandbox.1.dylib"
    "/usr/lib/libMatch.1.dylib"
  ];
  MediaToolbox = [
    "/System/Library/Frameworks/MediaToolbox.framework"
    "/System/Library/PrivateFrameworks/CoreAUC.framework/Versions/A/CoreAUC"
    "/System/Library/PrivateFrameworks/NetworkStatistics.framework/Versions/A/NetworkStatistics"
  ];
  QTKit = [
    "/System/Library/Frameworks/QTKit.framework"
    "/System/Library/PrivateFrameworks/CoreMediaAuthoring.framework/Versions/A/CoreMediaAuthoring"
  ];
  OSAKit = [
    "/System/Library/Frameworks/OSAKit.framework"
    "/usr/lib/libexslt.0.dylib"
  ];
  WebKit = [
    "/System/Library/Frameworks/WebKit.framework"
>>>>>>> a27ca029
  ];
  DiskArbitration = [
    "/System/Library/Frameworks/DiskArbitration.framework"
  ];
  Security = [
    "/System/Library/Frameworks/Security.framework"
    "/usr/lib/libbsm.0.dylib"
    "/usr/lib/libbz2.1.0.dylib"
    "/usr/lib/libpam.2.dylib"
    "/usr/lib/libxar.1.dylib"
    "/usr/lib/libxml2.2.dylib"
    "/usr/lib/libsqlite3.dylib"
  ];
  GSS = [
    "/System/Library/Frameworks/GSS.framework"
  ];
  Kerberos = [
    "/System/Library/Frameworks/Kerberos.framework"
  ];
  CoreServices = [
    "/System/Library/Frameworks/CoreServices.framework"
    "/System/Library/PrivateFrameworks/DataDetectorsCore.framework/Versions/A/DataDetectorsCore"
    "/System/Library/PrivateFrameworks/TCC.framework/Versions/A/TCC"
    "/System/Library/PrivateFrameworks/LanguageModeling.framework/Versions/A/LanguageModeling"
    "/usr/lib/libmecabra.dylib"
    "/usr/lib/libcmph.dylib"
    "/usr/lib/libiconv.2.dylib"
    "/usr/lib/libxslt.1.dylib"
  ] ++ Foundation;
  IOSurface = [
    "/System/Library/Frameworks/IOSurface.framework"
  ];
  CoreGraphics = [
    "/System/Library/Frameworks/CoreGraphics.framework"
    "/System/Library/PrivateFrameworks/MultitouchSupport.framework/Versions/A/MultitouchSupport"
    "/usr/lib/libbsm.0.dylib"
    "/usr/lib/libz.1.dylib"
  ];
  CoreText = [
    "/System/Library/Frameworks/CoreText.framework"
  ];
  ImageIO = [
    "/System/Library/Frameworks/ImageIO.framework"
  ];
  ApplicationServices = [
    "/System/Library/Frameworks/ApplicationServices.framework"
    "/usr/lib/libcups.2.dylib"
    "/usr/lib/libresolv.9.dylib"
  ] ++ AudioToolbox;
  OpenGL = [
    "/System/Library/Frameworks/OpenGL.framework"
  ];
  CoreVideo = [
    "/System/Library/Frameworks/CoreVideo.framework"
  ];
  QuartzCore = [
    "/System/Library/Frameworks/QuartzCore.framework"
    "/System/Library/PrivateFrameworks/CrashReporterSupport.framework/Versions/A/CrashReporterSupport"
  ];
  PCSC = [
    "/System/Library/Frameworks/PCSC.framework"
  ];
  AppKit = [
    "/System/Library/Frameworks/AppKit.framework"
    "/System/Library/PrivateFrameworks/Apple80211.framework/Versions/A/Apple80211"
    "/System/Library/PrivateFrameworks/AppleJPEG.framework/Versions/A/AppleJPEG"
    "/System/Library/PrivateFrameworks/AppleVPA.framework/Versions/A/AppleVPA"
    "/System/Library/PrivateFrameworks/Backup.framework/Versions/A/Backup"
    "/System/Library/PrivateFrameworks/ChunkingLibrary.framework/Versions/A/ChunkingLibrary"
    "/System/Library/PrivateFrameworks/CommonAuth.framework/Versions/A/CommonAuth"
    "/System/Library/PrivateFrameworks/CoreSymbolication.framework/Versions/A/CoreSymbolication"
    "/System/Library/PrivateFrameworks/CoreUI.framework/Versions/A/CoreUI"
    "/System/Library/PrivateFrameworks/CoreWiFi.framework/Versions/A/CoreWiFi"
    "/System/Library/PrivateFrameworks/CrashReporterSupport.framework/Versions/A/CrashReporterSupport"
    "/System/Library/PrivateFrameworks/DataDetectorsCore.framework/Versions/A/DataDetectorsCore"
    "/System/Library/PrivateFrameworks/DebugSymbols.framework/Versions/A/DebugSymbols"
    "/System/Library/PrivateFrameworks/DesktopServicesPriv.framework/Versions/A/DesktopServicesPriv"
    "/System/Library/PrivateFrameworks/FaceCore.framework/Versions/A/FaceCore"
    "/System/Library/PrivateFrameworks/GenerationalStorage.framework/Versions/A/GenerationalStorage"
    "/System/Library/PrivateFrameworks/Heimdal.framework/Heimdal"
    "/System/Library/PrivateFrameworks/Heimdal.framework/Versions/Current"
    "/System/Library/PrivateFrameworks/Heimdal.framework/Versions/A/Heimdal"
    "/System/Library/PrivateFrameworks/IconServices.framework/Versions/A/IconServices"
    "/System/Library/PrivateFrameworks/LanguageModeling.framework/Versions/A/LanguageModeling"
    "/System/Library/PrivateFrameworks/MultitouchSupport.framework/Versions/A/MultitouchSupport"
    "/System/Library/PrivateFrameworks/NetAuth.framework/Versions/A/NetAuth"
    "/System/Library/PrivateFrameworks/PerformanceAnalysis.framework/Versions/A/PerformanceAnalysis"
    "/System/Library/PrivateFrameworks/RemoteViewServices.framework/Versions/A/RemoteViewServices"
    "/System/Library/PrivateFrameworks/Sharing.framework/Versions/A/Sharing"
    "/System/Library/PrivateFrameworks/SpeechRecognitionCore.framework/Versions/A/SpeechRecognitionCore"
    "/System/Library/PrivateFrameworks/Symbolication.framework/Versions/A/Symbolication"
    "/System/Library/PrivateFrameworks/TCC.framework/Versions/A/TCC"
    "/System/Library/PrivateFrameworks/UIFoundation.framework/Versions/A/UIFoundation"
    "/System/Library/PrivateFrameworks/Ubiquity.framework/Versions/A/Ubiquity"
    "/System/Library/PrivateFrameworks/login.framework/Versions/A/Frameworks/loginsupport.framework/Versions/A/loginsupport"
    "/usr/lib/libCRFSuite.dylib"
    "/usr/lib/libOpenScriptingUtil.dylib"
    "/usr/lib/libarchive.2.dylib"
    "/usr/lib/libbsm.0.dylib"
    "/usr/lib/libbz2.1.0.dylib"
    "/usr/lib/libc++.1.dylib"
    "/usr/lib/libc++abi.dylib"
    "/usr/lib/libcmph.dylib"
    "/usr/lib/libcups.2.dylib"
    "/usr/lib/libextension.dylib"
    "/usr/lib/libheimdal-asn1.dylib"
    "/usr/lib/libiconv.2.dylib"
    "/usr/lib/libicucore.A.dylib"
    "/usr/lib/liblangid.dylib"
    "/usr/lib/liblzma.5.dylib"
    "/usr/lib/libmecabra.dylib"
    "/usr/lib/libpam.2.dylib"
    "/usr/lib/libresolv.9.dylib"
    "/usr/lib/libsqlite3.dylib"
    "/usr/lib/libxar.1.dylib"
    "/usr/lib/libxml2.2.dylib"
    "/usr/lib/libxslt.1.dylib"
    "/usr/lib/libz.1.dylib"
  ];
  Foundation = [
    "/System/Library/Frameworks/Foundation.framework"
    "/usr/lib/libextension.dylib"
    "/usr/lib/libarchive.2.dylib"
    "/usr/lib/liblzma.5.dylib"
    "/usr/lib/liblangid.dylib"
    "/usr/lib/libCRFSuite.dylib"
  ];
  CoreData = [
    "/System/Library/Frameworks/CoreData.framework"
  ];
  Cocoa = [
    "/System/Library/Frameworks/Cocoa.framework"
    "/System/Library/PrivateFrameworks/UIFoundation.framework/Versions/A/UIFoundation"
    "/System/Library/PrivateFrameworks/UIFoundation.framework/Versions/A"
  ];
  Carbon = [
    "/System/Library/Frameworks/Carbon.framework"
    "/System/Library/PrivateFrameworks/CoreUI.framework/Versions/A/CoreUI"
    "/System/Library/PrivateFrameworks/DesktopServicesPriv.framework/Versions/A/DesktopServicesPriv"
    "/System/Library/PrivateFrameworks/IconServices.framework/Versions/A/IconServices"
    "/System/Library/PrivateFrameworks/ChunkingLibrary.framework/Versions/A/ChunkingLibrary"
    "/System/Library/PrivateFrameworks/Ubiquity.framework/Versions/A/Ubiquity"
    "/System/Library/PrivateFrameworks/Sharing.framework/Versions/A/Sharing"
    "/System/Library/PrivateFrameworks/Apple80211.framework/Versions/A/Apple80211"
    "/System/Library/PrivateFrameworks/GenerationalStorage.framework/Versions/A/GenerationalStorage"
  ];
  CoreAudio = [
    "/System/Library/Frameworks/CoreAudio.framework"
  ];
  AudioUnit = [
    "/System/Library/Frameworks/AudioUnit.framework"
  ];
  CoreMIDI = [
    "/System/Library/Frameworks/CoreMIDI.framework"
  ];
  AudioToolbox = [
    "/System/Library/Frameworks/AudioToolbox.framework"
  ];
  SystemConfiguration = [
    "/System/Library/Frameworks/SystemConfiguration.framework"
  ];
  NetFS = [
    "/System/Library/Frameworks/NetFS.framework"
    "/System/Library/PrivateFrameworks/NetAuth.framework/Versions/A/NetAuth"
    "/System/Library/PrivateFrameworks/login.framework/Versions/A/Frameworks/loginsupport.framework/Versions/A/loginsupport"
  ];
  Accelerate = [
    "/System/Library/Frameworks/Accelerate.framework"
  ];
  OpenDirectory = [
    "/System/Library/Frameworks/OpenDirectory.framework"
  ];
  ServiceManagement = [
    "/System/Library/Frameworks/ServiceManagement.framework"
  ];
  OpenCL = [
    "/System/Library/Frameworks/OpenCL.framework"
  ];
  CoreWLAN = [
    "/System/Library/Frameworks/CoreWLAN.framework"
  ];
  IOBluetooth = [
    "/System/Library/Frameworks/IOBluetooth.framework"
  ] ++ AudioUnit ++ CoreBluetooth;
  CoreBluetooth = [
    "/System/Library/Frameworks/CoreBluetooth.framework"
  ];
  SecurityFoundation = [
    "/System/Library/Frameworks/SecurityFoundation.framework"
  ];
}<|MERGE_RESOLUTION|>--- conflicted
+++ resolved
@@ -6,8 +6,6 @@
   ];
   IOKit = [
     "/System/Library/Frameworks/IOKit.framework"
-<<<<<<< HEAD
-=======
   ];
   JavaScriptCore = [
     "/System/Library/Frameworks/JavaScriptCore.framework"
@@ -58,7 +56,6 @@
   ];
   WebKit = [
     "/System/Library/Frameworks/WebKit.framework"
->>>>>>> a27ca029
   ];
   DiskArbitration = [
     "/System/Library/Frameworks/DiskArbitration.framework"
