{ stdenv, fetchurl, makeWrapper, symlinkJoin, writeShellScriptBin, callPackage, defaultCrateOverrides
<<<<<<< HEAD
, wayland, wlc, cairo, libxkbcommon, pam, python3Packages, lemonbar, gdk-pixbuf
=======
, wayland, cairo, libxkbcommon, pam, python3Packages, lemonbar, gdk-pixbuf
>>>>>>> 609d4089
}:

let
  wlc = callPackage ./wlc.nix {};

  # refer to
  # https://github.com/way-cooler/way-cooler.github.io/blob/master/way-cooler-release-i3-default.sh
  # for version numbers
  cratesIO = callPackage ./crates-io.nix {};

  fakegit = writeShellScriptBin "git" ''
    echo ""
  '';
  # https://nest.pijul.com/pmeunier/carnix/discussions/22
  version = "0.8.1";
  deps = (callPackage ./way-cooler.nix {}).deps;
  way_cooler_ = f: cratesIO.crates.way_cooler."${version}" deps {
    features = cratesIO.features_.way_cooler."${version}" deps {
      "way_cooler"."${version}" = f;
    };
  };
  way-cooler = ((way_cooler_ { builtin-lua = true; }).override {
    crateOverrides = defaultCrateOverrides // {

    way-cooler = attrs: { buildInputs = [ wlc cairo libxkbcommon fakegit gdk-pixbuf wayland ]; };
  };}).overrideAttrs (oldAttrs: rec {
    postBuild = ''
      mkdir -p $out/etc
      cp -r config $out/etc/way-cooler
    '';
  });

  wc-bg = ((callPackage ./wc-bg.nix {}).wc_bg {}).overrideAttrs (oldAttrs: rec {
    nativeBuildInputs = [ makeWrapper ];

    postFixup = ''
      makeWrapper $out/bin/wc-bg $out/bin/wc-bg \
        --prefix LD_LIBRARY_PATH : "${stdenv.lib.makeLibraryPath [ wayland ]}"
    '';
  });

  wc-grab = (callPackage ./wc-grab.nix {}).wc_grab {};

  wc-lock = (((callPackage ./wc-lock.nix {}).wc_lock {}).override {
    crateOverrides = defaultCrateOverrides // {

    wc-lock = attrs: { buildInputs = [ pam ]; };
  };}).overrideAttrs (oldAttrs: rec {
    nativeBuildInputs = [ makeWrapper ];

    postFixup = ''
      makeWrapper $out/bin/wc-lock $out/bin/wc-lock \
        --prefix LD_LIBRARY_PATH : "${stdenv.lib.makeLibraryPath [ libxkbcommon wayland ]}"
    '';
  });

  # https://github.com/way-cooler/way-cooler/issues/446
  wc-bar-bare = stdenv.mkDerivation {
    name = "wc-bar-bare-2017-12-05";

    src = fetchurl {
      url = "https://github.com/way-cooler/way-cooler/files/1529701/bar.py.txt";
      sha256 = "1n1rf1k02i6vimr9n0iksf65phhyy96i5wh5d0rrx7yqki3dh6ka";
    };

    unpackPhase = "cat $src > bar.py.txt";

    # https://github.com/way-cooler/way-cooler/issues/446#issuecomment-350567833
    patches = [ ./bar.diff ];

    pythonPath = with python3Packages; [ pydbus ];
    nativeBuildInputs = with python3Packages; [ python wrapPython ];

    installPhase = ''
      install -Dm755 bar.py.txt $out/bin/bar.py
      patchShebangs $out/bin/bar.py
      wrapPythonPrograms
    '';
  };
  wc-bar = writeShellScriptBin "lemonbar" ''
    SELECTED="#000000"
    SELECTED_OTHER_WORKSPACE="#555555"
    BACKGROUND="#4E2878"
    # https://github.com/way-cooler/way-cooler/issues/446#issuecomment-349471439
    sleep 5
    ${wc-bar-bare}/bin/bar.py $SELECTED $BACKGROUND $SELECTED_OTHER_WORKSPACE 2> /tmp/bar_debug.txt | ${lemonbar}/bin/lemonbar -B $BACKGROUND -F "#FFF" -n "lemonbar" -p -d
  '';
in symlinkJoin rec {
  inherit version;
  name = "way-cooler-with-extensions-${version}";
  paths = [ way-cooler wc-bg wc-grab wc-lock wc-bar ];

  meta = with stdenv.lib; {
    description = "Customizable Wayland compositor (window manager)";
    longDescription = ''
      Way Cooler is a customizable tiling window manager written in Rust
      for Wayland and configurable using Lua. It is heavily inspired by
      the tiling and extensibility of both i3 and awesome. While Lua is
      used for the configuration, like awesome, extensions for Way Cooler
      are implemented as totally separate client programs using D-Bus.
      This means that you can use virtually any language to extend the
      window manager, with much better guarantees about interoperability
      between extensions.
    '';
    homepage = http://way-cooler.org/;
    license = with licenses; [ mit ];
    maintainers = [ maintainers.miltador ];
    platforms = platforms.all;
    broken = true;
  };
}<|MERGE_RESOLUTION|>--- conflicted
+++ resolved
@@ -1,9 +1,5 @@
 { stdenv, fetchurl, makeWrapper, symlinkJoin, writeShellScriptBin, callPackage, defaultCrateOverrides
-<<<<<<< HEAD
-, wayland, wlc, cairo, libxkbcommon, pam, python3Packages, lemonbar, gdk-pixbuf
-=======
 , wayland, cairo, libxkbcommon, pam, python3Packages, lemonbar, gdk-pixbuf
->>>>>>> 609d4089
 }:
 
 let
