{ stdenv, lib, buildMozillaMach, callPackage, fetchurl, fetchpatch, nixosTests, icu, fetchpatch2 }:

rec {
  thunderbird = thunderbird-115;

  thunderbird-102 = (buildMozillaMach rec {
    pname = "thunderbird";
    version = "102.14.0";
    application = "comm/mail";
    applicationName = "Mozilla Thunderbird";
    binaryName = pname;
    src = fetchurl {
      url = "mirror://mozilla/thunderbird/releases/${version}/source/thunderbird-${version}.source.tar.xz";
      hash = "sha512-SuPyFoM67FVCH4J9VbwbX8LwrU/v7LJ3JKW+MxjDUd8k0wpIl7kk5zPtLjmVvihLbRNQSdRgARQ/sclh/vwYMA==";
    };
    extraPatches = [
      # The file to be patched is different from firefox's `no-buildconfig-ffx90.patch`.
      ./no-buildconfig.patch
    ];

    meta = with lib; {
      changelog = "https://www.thunderbird.net/en-US/thunderbird/${version}/releasenotes/";
      description = "A full-featured e-mail client";
      homepage = "https://thunderbird.net/";
      mainProgram = "thunderbird";
      maintainers = with maintainers; [ eelco lovesegfault pierron vcunat ];
      platforms = platforms.unix;
      badPlatforms = platforms.darwin;
      broken = stdenv.buildPlatform.is32bit; # since Firefox 60, build on 32-bit platforms fails with "out of memory".
                                             # not in `badPlatforms` because cross-compilation on 64-bit machine might work.
      license = licenses.mpl20;
    };
    updateScript = callPackage ./update.nix {
      attrPath = "thunderbird-unwrapped";
      versionPrefix = "102";
    };
  }).override {
    geolocationSupport = false;
    webrtcSupport = false;

    pgoSupport = false; # console.warn: feeds: "downloadFeed: network connection unavailable"
  };

  thunderbird-115 = (buildMozillaMach rec {
    pname = "thunderbird";
    version = "115.2.3";
    application = "comm/mail";
    applicationName = "Mozilla Thunderbird";
    binaryName = pname;
    src = fetchurl {
      url = "mirror://mozilla/thunderbird/releases/${version}/source/thunderbird-${version}.source.tar.xz";
<<<<<<< HEAD
      hash = "sha512-RYQ3CcIesZ1p1DIF2msvlDtYSBGimUL/7xkzwc54grSARrIBwv8Zhlj+wsU9R5MR2KNTcxr+bqU/l7MWdNYHSg==";
=======
      sha512 = "983547b2be67ffbe7727efa50bd925f576ec19bcfcf940d5d36def19aebea27494b3af0a37756a441b544ebbca0cf546fcaf8737e76a859b4d860c8294bba1dc";
>>>>>>> f6a0b114
    };
    extraPatches = [
      # The file to be patched is different from firefox's `no-buildconfig-ffx90.patch`.
      ./no-buildconfig-115.patch
    ];

    meta = with lib; {
      changelog = "https://www.thunderbird.net/en-US/thunderbird/${version}/releasenotes/";
      description = "A full-featured e-mail client";
      homepage = "https://thunderbird.net/";
      mainProgram = "thunderbird";
      maintainers = with maintainers; [ eelco lovesegfault pierron vcunat ];
      platforms = platforms.unix;
      badPlatforms = platforms.darwin;
      broken = stdenv.buildPlatform.is32bit; # since Firefox 60, build on 32-bit platforms fails with "out of memory".
                                             # not in `badPlatforms` because cross-compilation on 64-bit machine might work.
      license = licenses.mpl20;
    };
    updateScript = callPackage ./update.nix {
      attrPath = "thunderbird-unwrapped";
      versionPrefix = "115";
    };
  }).override {
    geolocationSupport = false;
    webrtcSupport = false;

    pgoSupport = false; # console.warn: feeds: "downloadFeed: network connection unavailable"

    icu = icu.overrideAttrs (attrs: {
      # standardize vtzone output
      # Work around ICU-22132 https://unicode-org.atlassian.net/browse/ICU-22132
      # https://bugzilla.mozilla.org/show_bug.cgi?id=1790071
      patches = attrs.patches ++ [(fetchpatch2 {
        url = "https://hg.mozilla.org/mozilla-central/raw-file/fb8582f80c558000436922fb37572adcd4efeafc/intl/icu-patches/bug-1790071-ICU-22132-standardize-vtzone-output.diff";
        stripLen = 3;
        hash = "sha256-MGNnWix+kDNtLuACrrONDNcFxzjlUcLhesxwVZFzPAM=";
      })];
    });
  };
}<|MERGE_RESOLUTION|>--- conflicted
+++ resolved
@@ -49,11 +49,7 @@
     binaryName = pname;
     src = fetchurl {
       url = "mirror://mozilla/thunderbird/releases/${version}/source/thunderbird-${version}.source.tar.xz";
-<<<<<<< HEAD
-      hash = "sha512-RYQ3CcIesZ1p1DIF2msvlDtYSBGimUL/7xkzwc54grSARrIBwv8Zhlj+wsU9R5MR2KNTcxr+bqU/l7MWdNYHSg==";
-=======
       sha512 = "983547b2be67ffbe7727efa50bd925f576ec19bcfcf940d5d36def19aebea27494b3af0a37756a441b544ebbca0cf546fcaf8737e76a859b4d860c8294bba1dc";
->>>>>>> f6a0b114
     };
     extraPatches = [
       # The file to be patched is different from firefox's `no-buildconfig-ffx90.patch`.
