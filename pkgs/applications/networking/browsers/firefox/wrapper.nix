--- conflicted
+++ resolved
@@ -7,12 +7,7 @@
 , trezor-bridge, bluejeans, djview4, adobe-reader
 , google_talk_plugin, fribid, gnome3/*.gnome-shell*/
 , esteidfirefoxplugin
-<<<<<<< HEAD
-, browserpass, chrome-gnome-shell
-=======
-, vlc_npapi
 , browserpass, chrome-gnome-shell, uget-integrator
->>>>>>> b45ef79b
 , libudev
 , kerberos
 }:
