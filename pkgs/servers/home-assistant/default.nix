--- conflicted
+++ resolved
@@ -451,11 +451,7 @@
   extraBuildInputs = extraPackages python.pkgs;
 
   # Don't forget to run update-component-packages.py after updating
-<<<<<<< HEAD
-  hassVersion = "2024.12.3";
-=======
   hassVersion = "2024.12.5";
->>>>>>> 36d6a1bc
 
 in
 python.pkgs.buildPythonApplication rec {
@@ -476,21 +472,13 @@
     owner = "home-assistant";
     repo = "core";
     rev = "refs/tags/${version}";
-<<<<<<< HEAD
-    hash = "sha256-vsN5FR/XCMGLxOrKS4Zx35fSucDG7WzG27HCj6mAAIQ=";
-=======
     hash = "sha256-LJgwtVQvO1iUPYfzAsE6l9u4+EIzAnc3IJ5FZb3xniM=";
->>>>>>> 36d6a1bc
   };
 
   # Secondary source is pypi sdist for translations
   sdist = fetchPypi {
     inherit pname version;
-<<<<<<< HEAD
-    hash = "sha256-VgobmCK4RITzUuIWbOc5mzzIJh4vLnmRMEzfR8k0uy4=";
-=======
     hash = "sha256-PfedigJWHLv2BqHOgVedDyJxxxSmdHe2CvPNYCWi6aA=";
->>>>>>> 36d6a1bc
   };
 
   build-system = with python.pkgs; [
