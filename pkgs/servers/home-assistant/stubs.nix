--- conflicted
+++ resolved
@@ -10,11 +10,7 @@
 
 buildPythonPackage rec {
   pname = "homeassistant-stubs";
-<<<<<<< HEAD
-  version = "2024.12.3";
-=======
   version = "2024.12.5";
->>>>>>> 36d6a1bc
   pyproject = true;
 
   disabled = python.version != home-assistant.python.version;
@@ -23,11 +19,7 @@
     owner = "KapJI";
     repo = "homeassistant-stubs";
     rev = "refs/tags/${version}";
-<<<<<<< HEAD
-    hash = "sha256-fLJJi6X8x+yhTObF8tutMVArsbgdu5MAzO5eJvlnAtg=";
-=======
     hash = "sha256-ixDHGcs2Cvf6tIxYnn4j9Qs8MkmB1PGgIKnEN676Qs0=";
->>>>>>> 36d6a1bc
   };
 
   build-system = [
