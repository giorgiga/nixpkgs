--- conflicted
+++ resolved
@@ -1,11 +1,7 @@
 { stdenv, lib, fetchurl, openssl, libtool, perl, libxml2
-<<<<<<< HEAD
-, enableSeccomp ? false, libseccomp ? null
-, enablePython ? false, python3 ? null }:
-=======
+, enablePython ? false, python3 ? null
 , enableSeccomp ? false, libseccomp ? null, buildPackages
 }:
->>>>>>> dff29c67
 
 assert enableSeccomp -> libseccomp != null;
 assert enablePython -> python3 != null;
@@ -25,15 +21,10 @@
   patches = [ ./dont-keep-configure-flags.patch ./remove-mkdir-var.patch ] ++
     stdenv.lib.optional stdenv.isDarwin ./darwin-openssl-linking-fix.patch;
 
-<<<<<<< HEAD
-  buildInputs = [ openssl libtool perl libxml2 ]
+  nativeBuildInputs = [ perl ];
+  buildInputs = [ openssl libtool libxml2 ]
     ++ lib.optional enableSeccomp libseccomp
     ++ lib.optional enablePython python3;
-=======
-  nativeBuildInputs = [ perl ];
-  buildInputs = [ openssl libtool libxml2 ] ++
-    stdenv.lib.optional enableSeccomp libseccomp;
->>>>>>> dff29c67
 
   STD_CDEFINES = [ "-DDIG_SIGCHASE=1" ]; # support +sigchase
 
@@ -54,15 +45,11 @@
     "--without-lmdb"
     "--without-pkcs11"
     "--without-purify"
-<<<<<<< HEAD
-=======
-    "--without-python"
     "--with-randomdev=/dev/random"
     "--with-ecdsa"
     "--with-gost"
     "--without-eddsa"
     "--with-aes"
->>>>>>> dff29c67
   ] ++ lib.optional enableSeccomp "--enable-seccomp";
 
   postInstall = ''
