{ python3, lib, overlay ? (_: _: {}) }:

python3.override {
<<<<<<< HEAD
  packageOverrides = self: super: {
    django = super.django_3;

    # does not find tests
    alembic = super.alembic.overridePythonAttrs (oldAttrs: {
      doCheck = false;
    });
    # Fixes `AssertionError: database connection isn't set to UTC`
    psycopg2 = super.psycopg2.overridePythonAttrs (a: rec {
      version = "2.8.6";
      src = fetchPypi {
        inherit version;
        inherit (a) pname;
        sha256 = "fb23f6c71107c37fd667cb4ea363ddeb936b348bbd6449278eb92c189699f543";
      };
    });
  };
=======
  packageOverrides = lib.composeExtensions
    (self: super: {
      /*
        This overlay can be used whenever we need to override
        dependencies specific to the mailman ecosystem: in the past
        this was necessary for e.g. psycopg2[1] or sqlalchemy[2].

        In such a large ecosystem this sort of issue is expected
        to arise again. Since we don't want to clutter the python package-set
        itself with version overrides and don't want to change the APIs
        in here back and forth every time this comes up (and as a result
        force users to change their code accordingly), this empty overlay
        is kept on purpose.

        [1] 72a14ea563a3f5bf85db659349a533fe75a8b0ce
        [2] f931bc81d63f5cfda55ac73d754c87b3fd63b291
      */
    })
    overlay;
>>>>>>> eeab1c69
}<|MERGE_RESOLUTION|>--- conflicted
+++ resolved
@@ -1,25 +1,6 @@
 { python3, lib, overlay ? (_: _: {}) }:
 
 python3.override {
-<<<<<<< HEAD
-  packageOverrides = self: super: {
-    django = super.django_3;
-
-    # does not find tests
-    alembic = super.alembic.overridePythonAttrs (oldAttrs: {
-      doCheck = false;
-    });
-    # Fixes `AssertionError: database connection isn't set to UTC`
-    psycopg2 = super.psycopg2.overridePythonAttrs (a: rec {
-      version = "2.8.6";
-      src = fetchPypi {
-        inherit version;
-        inherit (a) pname;
-        sha256 = "fb23f6c71107c37fd667cb4ea363ddeb936b348bbd6449278eb92c189699f543";
-      };
-    });
-  };
-=======
   packageOverrides = lib.composeExtensions
     (self: super: {
       /*
@@ -31,13 +12,14 @@
         to arise again. Since we don't want to clutter the python package-set
         itself with version overrides and don't want to change the APIs
         in here back and forth every time this comes up (and as a result
-        force users to change their code accordingly), this empty overlay
-        is kept on purpose.
+        force users to change their code accordingly), this overlay
+        is kept on purpose, even when empty.
 
         [1] 72a14ea563a3f5bf85db659349a533fe75a8b0ce
         [2] f931bc81d63f5cfda55ac73d754c87b3fd63b291
       */
+      django = super.django_3;
     })
+
     overlay;
->>>>>>> eeab1c69
 }