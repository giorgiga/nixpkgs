--- conflicted
+++ resolved
@@ -67,14 +67,9 @@
     inherit (self.trivial) id const pipe concat or and bitAnd bitOr bitXor
       bitNot boolToString mergeAttrs flip mapNullable inNixShell isFloat min max
       importJSON importTOML warn warnIf throwIfNot checkListOfEnum
-<<<<<<< HEAD
-      info showWarnings nixpkgsVersion version
+      info showWarnings nixpkgsVersion version isInOldestRelease
       mod compare splitByAndCompare
       functionArgs setFunctionArgs isFunction toFunction
-=======
-      info showWarnings nixpkgsVersion version isInOldestRelease
-      mod compare splitByAndCompare functionArgs setFunctionArgs isFunction
->>>>>>> ae1a4700
       toHexString toBaseDigits;
     inherit (self.fixedPoints) fix fix' converge extends composeExtensions
       composeManyExtensions makeExtensible makeExtensibleWithCustomName;
