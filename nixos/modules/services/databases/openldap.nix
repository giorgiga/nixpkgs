--- conflicted
+++ resolved
@@ -25,26 +25,7 @@
         description = "
           Whether to enable the ldap server.
         ";
-<<<<<<< HEAD
-        example = literalExample ''
-          openldap.enable = true;
-          openldap.extraConfig = '''
-            include ''${pkgs.openldap.out}/etc/openldap/schema/core.schema
-            include ''${pkgs.openldap.out}/etc/openldap/schema/cosine.schema
-            include ''${pkgs.openldap.out}/etc/openldap/schema/inetorgperson.schema
-            include ''${pkgs.openldap.out}/etc/openldap/schema/nis.schema
-
-            database bdb 
-            suffix dc=example,dc=org 
-            rootdn cn=admin,dc=example,dc=org 
-            # NOTE: change after first start
-            rootpw secret
-            directory /var/db/openldap
-          ''';
-        '';
-=======
         example = true;
->>>>>>> 53b38932
       };
 
       user = mkOption {
