# Release 22.05 (“Quokka”, 2022.05/??) {#sec-release-22.05}

In addition to numerous new and upgraded packages, this release has the following highlights:

- Support is planned until the end of December 2022, handing over to 22.11.

## Highlights {#sec-release-22.05-highlights}

- `security.acme.defaults` has been added to simplify configuring
  settings for many certificates at once. This also opens up the
  the option to use DNS-01 validation when using `enableACME` on
  web server virtual hosts (e.g. `services.nginx.virtualHosts.*.enableACME`).

- PHP 8.1 is now available

- Mattermost has been updated to extended support release 6.3, as the previously packaged extended support release 5.37 is [reaching its end of life](https://docs.mattermost.com/upgrade/extended-support-release.html).
  Migrations may take a while, see the [changelog](https://docs.mattermost.com/install/self-managed-changelog.html#release-v6-3-extended-support-release)
  and [important upgrade notes](https://docs.mattermost.com/upgrade/important-upgrade-notes.html).

## New Services {#sec-release-22.05-new-services}

- [aesmd](https://github.com/intel/linux-sgx#install-the-intelr-sgx-psw), the Intel SGX Architectural Enclave Service Manager. Available as [services.aesmd](#opt-services.aesmd.enable).

- [rootless Docker](https://docs.docker.com/engine/security/rootless/), a `systemd --user` Docker service which runs without root permissions. Available as [virtualisation.docker.rootless.enable](options.html#opt-virtualisation.docker.rootless.enable).

- [matrix-conduit](https://conduit.rs/), a simple, fast and reliable chat server powered by matrix. Available as [services.matrix-conduit](option.html#opt-services.matrix-conduit.enable).

- [filebeat](https://www.elastic.co/guide/en/beats/filebeat/current/filebeat-overview.html), a lightweight shipper for forwarding and centralizing log data. Available as [services.filebeat](#opt-services.filebeat.enable).

- [FRRouting](https://frrouting.org/), a popular suite of Internet routing protocol daemons (BGP, BFD, OSPF, IS-IS, VVRP and others). Available as [services.frr](#opt-services.ffr.babel.enable)

- [heisenbridge](https://github.com/hifi/heisenbridge), a bouncer-style Matrix IRC bridge. Available as [services.heisenbridge](options.html#opt-services.heisenbridge.enable).

- [ergochat](https://ergo.chat), a modern IRC with IRCv3 features. Available as [services.ergochat](options.html#opt-services.ergochat.enable).

- [PowerDNS-Admin](https://github.com/ngoduykhanh/PowerDNS-Admin), a web interface for the PowerDNS server. Available at [services.powerdns-admin](options.html#opt-services.powerdns-admin.enable).

- [InvoicePlane](https://invoiceplane.com), web application for managing and creating invoices. Available at [services.invoiceplane](options.html#opt-services.invoiceplane.enable).

- [maddy](https://maddy.email), a composable all-in-one mail server. Available as [services.maddy](options.html#opt-services.maddy.enable).

- [mtr-exporter](https://github.com/mgumz/mtr-exporter), a Prometheus exporter for mtr metrics. Available as [services.mtr-exporter](options.html#opt-services.mtr-exporter.enable).

- [tetrd](https://tetrd.app), share your internet connection from your device to your PC and vice versa through a USB cable. Available at [services.tetrd](#opt-services.tetrd.enable).

- [ArchiSteamFarm](https://github.com/JustArchiNET/ArchiSteamFarm), a C# application with primary purpose of idling Steam cards from multiple accounts simultaneously. Available as [services.archisteamfarm](options.html#opt-services.archisteamfarm.enable).

- [teleport](https://goteleport.com), allows engineers and security professionals to unify access for SSH servers, Kubernetes clusters, web applications, and databases across all environments. Available at [services.teleport](#opt-services.teleport.enable).

- [BaGet](https://loic-sharma.github.io/BaGet/), a lightweight NuGet and symbol server. Available at [services.baget](#opt-services.baget.enable).

- [prosody-filer](https://github.com/ThomasLeister/prosody-filer), a server for handling XMPP HTTP Upload requests. Available at [services.prosody-filer](#opt-services.prosody-filer.enable).

- [timetagger](https://timetagger.app), an open source time-tracker with an intuitive user experience and powerful reporting. [services.timetagger](options.html#opt-services.timetagger.enable).

- [rstudio-server](https://www.rstudio.com/products/rstudio/#rstudio-server), a browser-based version of the RStudio IDE for the R programming language. Available as [services.rstudio-server](options.html#opt-services.rstudio-server.enable).

<!-- To avoid merge conflicts, consider adding your item at an arbitrary place in the list instead. -->

## Backward Incompatibilities {#sec-release-22.05-incompatibilities}

- `pkgs.ghc` now refers to `pkgs.targetPackages.haskellPackages.ghc`.
  This *only* makes a difference if you are cross-compiling and will
  ensure that `pkgs.ghc` always runs on the host platform and compiles
  for the target platform (similar to `pkgs.gcc` for example).
  `haskellPackages.ghc` still behaves as before, running on the build
  platform and compiling for the host platform (similar to `stdenv.cc`).
  This means you don't have to adjust your derivations if you use
  `haskellPackages.callPackage`, but when using `pkgs.callPackage` and
  taking `ghc` as an input, you should now use `buildPackages.ghc`
  instead to ensure cross compilation keeps working (or switch to
  `haskellPackages.callPackage`).

- `pkgs.emacsPackages.orgPackages` is removed because org elpa is deprecated.
  The packages in the top level of `pkgs.emacsPackages`, such as org and
  org-contrib, refer to the ones in `pkgs.emacsPackages.elpaPackages` and
  `pkgs.emacsPackages.nongnuPackages` where the new versions will release.

- `services.kubernetes.addons.dashboard` was removed due to it being an outdated version.

- The `mailpile` email webclient (`services.mailpile`) has been removed due to its reliance on python2.

- The MoinMoin wiki engine (`services.moinmoin`) has been removed, because Python 2 is being retired from nixpkgs.

- The `wafHook` hook now honors `NIX_BUILD_CORES` when `enableParallelBuilding` is not set explicitly. Packages can restore the old behaviour by setting `enableParallelBuilding=false`.

- `pkgs.claws-mail-gtk2`, representing Claws Mail's older release version three, was removed in order to get rid of Python 2.
  Please switch to `claws-mail`, which is Claws Mail's latest release based on GTK+3 and Python 3.

- The `writers.writePython2` and corresponding `writers.writePython2Bin` convenience functions to create executable Python 2 scripts in the store were removed in preparation of removal of the Python 2 interpreter.
  Scripts have to be converted to Python 3 for use with `writers.writePython3` or `writers.writePyPy2` needs to be used.

- If you previously used `/etc/docker/daemon.json`, you need to incorporate the changes into the new option `virtualisation.docker.daemon.settings`.

- The backward compatibility in `services.wordpress` to configure sites with
  the old interface has been removed. Please use `services.wordpress.sites`
  instead.

- The backward compatibility in `services.dokuwiki` to configure sites with the
  old interface has been removed. Please use `services.dokuwiki.sites` instead.

- opensmtpd-extras is no longer build with python2 scripting support due to python2 deprecation in nixpkgs

- The `autorestic` package has been upgraded from 1.3.0 to 1.5.0 which introduces breaking changes in config file, check [their migration guide](https://autorestic.vercel.app/migration/1.4_1.5) for more details.

- For `pkgs.python3.pkgs.ipython`, its direct dependency `pkgs.python3.pkgs.matplotlib-inline`
  (which is really an adapter to integrate matplotlib in ipython if it is installed) does
  not depend on `pkgs.python3.pkgs.matplotlib` anymore.
  This is closer to a non-Nix install of ipython.
  This has the added benefit to reduce the closure size of `ipython` from ~400MB to ~160MB
  (including ~100MB for python itself).

- `documentation.man` has been refactored to support choosing a man implementation other than GNU's `man-db`. For this, `documentation.man.manualPages` has been renamed to `documentation.man.man-db.manualPages`. If you want to use the new alternative man implementation `mandoc`, add `documentation.man = { enable = true; man-db.enable = false; mandoc.enable = true; }` to your configuration.

- Normal users (with `isNormalUser = true`) which have non-empty `subUidRanges` or `subGidRanges` set no longer have additional implicit ranges allocated. To enable automatic allocation back set `autoSubUidGidRange = true`.

- `idris2` now requires `--package` when using packages `contrib` and `network`, while previously these idris2 packages were automatically loaded.

- The iputils package, which is installed by default, no longer provides the
  legacy tools `tftpd` and `traceroute6`. More tools (`ninfod`, `rarpd`, and
  `rdisc`) are going to be removed in the next release. See
  [upstream's release notes](https://github.com/iputils/iputils/releases/tag/20211215)
  for more details and available replacements.

- `services.thelounge.private` was removed in favor of `services.thelounge.public`, to follow with upstream changes.

- `pkgs.docbookrx` was removed since it's unmaintained

- The options `networking.interfaces.<name>.ipv4.routes` and `networking.interfaces.<name>.ipv6.routes` are no longer ignored when using networkd instead of the default scripted network backend by setting `networking.useNetworkd` to `true`.

- MultiMC has been replaced with the fork PolyMC due to upstream developers being hostile to 3rd party package maintainers. PolyMC removes all MultiMC branding and is aimed at providing proper 3rd party packages like the one contained in Nixpkgs. This change affects the data folder where game instances and other save and configuration files are stored. Users with existing installations should rename `~/.local/share/multimc` to `~/.local/share/polymc`. The main config file's path has also moved from `~/.local/share/multimc/multimc.cfg` to `~/.local/share/polymc/polymc.cfg`.

- The terraform 0.12 compatibility has been removed and the `terraform.withPlugins` and `terraform-providers.mkProvider` implementations simplified. Providers now need to be stored under
`$out/libexec/terraform-providers/<registry>/<owner>/<name>/<version>/<os>_<arch>/terraform-provider-<name>_v<version>` (which mkProvider does).

  This breaks back-compat so it's not possible to mix-and-match with previous versions of nixpkgs. In exchange, it now becomes possible to use the providers from [nixpkgs-terraform-providers-bin](https://github.com/numtide/nixpkgs-terraform-providers-bin) directly.

- `pkgs.noto-fonts-cjk` is now deprecated in favor of `pkgs.noto-fonts-cjk-sans`
  and `pkgs.noto-fonts-cjk-serif` because they each have different release
  schedules. To maintain compatibility with prior releases of Nixpkgs,
  `pkgs.noto-fonts-cjk` is currently an alias of `pkgs.noto-fonts-cjk-sans` and
  doesn't include serif fonts.

- The interface that allows activation scripts to restart units has been reworked. Restarting and reloading is now done by a single file `/run/nixos/activation-restart-list` that honors `restartIfChanged` and `reloadIfChanged` of the units.

- The `services.bookstack.cacheDir` option has been removed, since the
  cache directory is now handled by systemd.

- The `services.bookstack.extraConfig` option has been replaced by
  `services.bookstack.config` which implements a
  [settings-style](https://github.com/NixOS/rfcs/blob/master/rfcs/0042-config-option.md)
  configuration.

- `lib.assertMsg` and `lib.assertOneOf` no longer return `false` if the passed condition is `false`, `throw`ing the given error message instead (which makes the resulting error message less cluttered). This will not impact the behaviour of code using these functions as intended, namely as top-level wrapper for `assert` conditions.

<!-- To avoid merge conflicts, consider adding your item at an arbitrary place in the list instead. -->

## Other Notable Changes {#sec-release-22.05-notable-changes}

- The option [services.redis.servers](#opt-services.redis.servers) was added
  to support per-application `redis-server` which is more secure since Redis databases
  are only mere key prefixes without any configuration or ACL of their own.
  Backward-compatibility is preserved by mapping old `services.redis.settings`
  to `services.redis.servers."".settings`, but you are strongly encouraged
  to name each `redis-server` instance after the application using it,
  instead of keeping that nameless one.
  Except for the nameless `services.redis.servers.""`
  still accessible at `127.0.0.1:6379`,
  and to the members of the Unix group `redis`
  through the Unix socket `/run/redis/redis.sock`,
  all other `services.redis.servers.${serverName}`
  are only accessible by default
  to the members of the Unix group `redis-${serverName}`
  through the Unix socket `/run/redis-${serverName}/redis.sock`.

- The option [virtualisation.vmVariant](#opt-virtualisation.vmVariant) was added
  to allow users to make changes to the `nixos-rebuild build-vm` configuration
  that do not apply to their normal system.

  The `config.system.build.vm` attribute now always exists and  defaults to the
  value from `vmVariant`. Configurations that import the `virtualisation/qemu-vm.nix`
  module themselves will override this value, such that `vmVariant` is not used.

  Similarly [virtualisation.vmVariantWithBootloader](#opt-virtualisation.vmVariantWithBootLoader) was added.

- The `writers.writePyPy2`/`writers.writePyPy3` and corresponding `writers.writePyPy2Bin`/`writers.writePyPy3Bin` convenience functions to create executable Python 2/3 scripts using the PyPy interpreter were added.

- The `influxdb2` package was split into `influxdb2-server` and
  `influxdb2-cli`, matching the split that took place upstream. A
  combined `influxdb2` package is still provided in this release for
  backwards compatibilty, but will be removed at a later date.

- The `services.unifi.openPorts` option default value of `true` is now deprecated and will be changed to `false` in 22.11.
  Configurations using this default will print a warning when rebuilt.

- `security.acme` certificates will now correctly check for CA
  revokation before reaching their minimum age.

- Removing domains from `security.acme.certs._name_.extraDomainNames`
  will now correctly remove those domains during rebuild/renew.

- MariaDB is now offered in several versions, not just the newest one.
  So if you have a need for running MariaDB 10.4 for example, you can now just set `services.mysql.package = pkgs.mariadb_104;`.
  In general, it is recommended to run the newest version, to get the newest features, while sticking with an LTS version will most likely provide a more stable experience.
  Sometimes software is also incompatible with the newest version of MariaDB.

- The option
  [programs.ssh.enableAskPassword](#opt-programs.ssh.enableAskPassword) was
  added, decoupling the setting of `SSH_ASKPASS` from
  `services.xserver.enable`. This allows easy usage in non-X11 environments,
  e.g. Wayland.

- [programs.ssh.knownHosts](#opt-programs.ssh.knownHosts) has gained an `extraHostNames`
  option to replace `hostNames`. `hostNames` is deprecated, but still available for now.

- The `services.stubby` module was converted to a [settings-style](https://github.com/NixOS/rfcs/blob/master/rfcs/0042-config-option.md) configuration.

- The option `services.duplicati.dataDir` has been added to allow changing the location of duplicati's files.

- A new option `boot.initrd.extraModprobeConfig` has been added which can be used to configure kernel modules that are loaded in the initrd.

- `fetchFromSourcehut` now allows fetching repositories recursively
  using `fetchgit` or `fetchhg` if the argument `fetchSubmodules`
  is set to `true`.

- The option `services.thelounge.plugins` has been added to allow installing plugins for The Lounge. Plugins can be found in `pkgs.theLoungePlugins.plugins` and `pkgs.theLoungePlugins.themes`.

- The `firmwareLinuxNonfree` package has been renamed to `linux-firmware`.

- The `services.mbpfan` module was converted to a [RFC 0042](https://github.com/NixOS/rfcs/blob/master/rfcs/0042-config-option.md) configuration.

- A new module was added for the [Starship](https://starship.rs/) shell prompt,
  providing the options `programs.starship.enable` and `programs.starship.settings`.

- `services.mattermost.plugins` has been added to allow the declarative installation of Mattermost plugins.
  Plugins are automatically repackaged using autoPatchelf.

- The `zrepl` package has been updated from 0.4.0 to 0.5:
    * The RPC protocol version was bumped; all zrepl daemons in a setup must be updated and restarted before replication can resume.
    * A bug involving encrypt-on-receive has been fixed.  Read the [zrepl documentation](https://zrepl.github.io/configuration/sendrecvoptions.html#job-recv-options-placeholder) and check the output of `zfs get -r encryption,zrepl:placeholder PATH_TO_ROOTFS` on the receiver.

- Renamed option `services.openssh.challengeResponseAuthentication` to `services.openssh.kbdInteractiveAuthentication`.
  Reason is that the old name has been deprecated upstream.
  Using the old option name will still work, but produce a warning.

<<<<<<< HEAD
- The option
  [services.networking.networkmanager.enableFccUnlock](#opt-services.networking.networkmanager.enableFccUnlock)
  was added to support FCC unlock procedures. Since release 1.18.4, the ModemManager
  daemon no longer automatically performs the FCC unlock procedure by default. See
  [the docs](https://modemmanager.org/docs/modemmanager/fcc-unlock/) for more details.
=======
- `programs.tmux` has a new option `plugins` that accepts a list of packages from the `tmuxPlugins` group. The specified packages are added to the system and loaded by `tmux`.
>>>>>>> b32ed60c

<!-- To avoid merge conflicts, consider adding your item at an arbitrary place in the list instead. --><|MERGE_RESOLUTION|>--- conflicted
+++ resolved
@@ -243,14 +243,12 @@
   Reason is that the old name has been deprecated upstream.
   Using the old option name will still work, but produce a warning.
 
-<<<<<<< HEAD
 - The option
   [services.networking.networkmanager.enableFccUnlock](#opt-services.networking.networkmanager.enableFccUnlock)
   was added to support FCC unlock procedures. Since release 1.18.4, the ModemManager
   daemon no longer automatically performs the FCC unlock procedure by default. See
   [the docs](https://modemmanager.org/docs/modemmanager/fcc-unlock/) for more details.
-=======
+
 - `programs.tmux` has a new option `plugins` that accepts a list of packages from the `tmuxPlugins` group. The specified packages are added to the system and loaded by `tmux`.
->>>>>>> b32ed60c
 
 <!-- To avoid merge conflicts, consider adding your item at an arbitrary place in the list instead. -->