# Release 22.05 (“Quokka”, 2022.05/??) {#sec-release-22.05}

In addition to numerous new and upgraded packages, this release has the following highlights:

- Support is planned until the end of December 2022, handing over to 22.11.

## Highlights {#sec-release-22.05-highlights}

- `security.acme.defaults` has been added to simplify configuring
  settings for many certificates at once. This also opens up the
  the option to use DNS-01 validation when using `enableACME` on
  web server virtual hosts (e.g. `services.nginx.virtualHosts.*.enableACME`).

- PHP 8.1 is now available

- Mattermost has been updated to version 6.2. Migrations may take a while,
  see the [upgrade notes](https://docs.mattermost.com/install/self-managed-changelog.html#release-v6.2-feature-release).

## New Services {#sec-release-22.05-new-services}

- [aesmd](https://github.com/intel/linux-sgx#install-the-intelr-sgx-psw), the Intel SGX Architectural Enclave Service Manager. Available as [services.aesmd](#opt-services.aesmd.enable).
- [rootless Docker](https://docs.docker.com/engine/security/rootless/), a `systemd --user` Docker service which runs without root permissions. Available as [virtualisation.docker.rootless.enable](options.html#opt-virtualisation.docker.rootless.enable).

- [matrix-conduit](https://conduit.rs/), a simple, fast and reliable chat server powered by matrix. Available as [services.matrix-conduit](option.html#opt-services.matrix-conduit.enable).

- [filebeat](https://www.elastic.co/guide/en/beats/filebeat/current/filebeat-overview.html), a lightweight shipper for forwarding and centralizing log data. Available as [services.filebeat](#opt-services.filebeat.enable).

- [heisenbridge](https://github.com/hifi/heisenbridge), a bouncer-style Matrix IRC bridge. Available as [services.heisenbridge](options.html#opt-services.heisenbridge.enable).

- [PowerDNS-Admin](https://github.com/ngoduykhanh/PowerDNS-Admin), a web interface for the PowerDNS server. Available at [services.powerdns-admin](options.html#opt-services.powerdns-admin.enable).

- [maddy](https://maddy.email), a composable all-in-one mail server. Available as [services.maddy](options.html#opt-services.maddy.enable).

- [mtr-exporter](https://github.com/mgumz/mtr-exporter), a Prometheus exporter for mtr metrics. Available as [services.mtr-exporter](options.html#opt-services.mtr-exporter.enable).

- [tetrd](https://tetrd.app), share your internet connection from your device to your PC and vice versa through a USB cable. Available at [services.tetrd](#opt-services.tetrd.enable).

- [ArchiSteamFarm](https://github.com/JustArchiNET/ArchiSteamFarm), a C# application with primary purpose of idling Steam cards from multiple accounts simultaneously. Available as [services.archisteamfarm](options.html#opt-services.archisteamfarm.enable).

## Backward Incompatibilities {#sec-release-22.05-incompatibilities}

- `pkgs.ghc` now refers to `pkgs.targetPackages.haskellPackages.ghc`.
  This *only* makes a difference if you are cross-compiling and will
  ensure that `pkgs.ghc` always runs on the host platform and compiles
  for the target platform (similar to `pkgs.gcc` for example).
  `haskellPackages.ghc` still behaves as before, running on the build
  platform and compiling for the host platform (similar to `stdenv.cc`).
  This means you don't have to adjust your derivations if you use
  `haskellPackages.callPackage`, but when using `pkgs.callPackage` and
  taking `ghc` as an input, you should now use `buildPackages.ghc`
  instead to ensure cross compilation keeps working (or switch to
  `haskellPackages.callPackage`).

- `pkgs.emacsPackages.orgPackages` is removed because org elpa is deprecated.
  The packages in the top level of `pkgs.emacsPackages`, such as org and
  org-contrib, refer to the ones in `pkgs.emacsPackages.elpaPackages` and
  `pkgs.emacsPackages.nongnuPackages` where the new versions will release.

- `services.kubernetes.addons.dashboard` was removed due to it being an outdated version.

- The MoinMoin wiki engine (`services.moinmoin`) has been removed, because Python 2 is being retired from nixpkgs.

- The `wafHook` hook now honors `NIX_BUILD_CORES` when `enableParallelBuilding` is not set explicitly. Packages can restore the old behaviour by setting `enableParallelBuilding=false`.

- `pkgs.claws-mail-gtk2`, representing Claws Mail's older release version three, was removed in order to get rid of Python 2.
  Please switch to `claws-mail`, which is Claws Mail's latest release based on GTK+3 and Python 3.

- The `writers.writePython2` and corresponding `writers.writePython2Bin` convenience functions to create executable Python 2 scripts in the store were removed in preparation of removal of the Python 2 interpreter.
  Scripts have to be converted to Python 3 for use with `writers.writePython3` or `writers.writePyPy2` needs to be used.

- If you previously used `/etc/docker/daemon.json`, you need to incorporate the changes into the new option `virtualisation.docker.daemon.settings`.

- The `autorestic` package has been upgraded from 1.3.0 to 1.5.0 which introduces breaking changes in config file, check [their migration guide](https://autorestic.vercel.app/migration/1.4_1.5) for more details.

- For `pkgs.python3.pkgs.ipython`, its direct dependency `pkgs.python3.pkgs.matplotlib-inline`
  (which is really an adapter to integrate matplotlib in ipython if it is installed) does
  not depend on `pkgs.python3.pkgs.matplotlib` anymore.
  This is closer to a non-Nix install of ipython.
  This has the added benefit to reduce the closure size of `ipython` from ~400MB to ~160MB
  (including ~100MB for python itself).

- `documentation.man` has been refactored to support choosing a man implementation other than GNU's `man-db`. For this, `documentation.man.manualPages` has been renamed to `documentation.man.man-db.manualPages`. If you want to use the new alternative man implementation `mandoc`, add `documentation.man = { enable = true; man-db.enable = false; mandoc.enable = true; }` to your configuration.

- Normal users (with `isNormalUser = true`) which have non-empty `subUidRanges` or `subGidRanges` set no longer have additional implicit ranges allocated. To enable automatic allocation back set `autoSubUidGidRange = true`.

<<<<<<< HEAD
- The iputils package, which is installed by default, no longer provides the
  legacy tools `tftpd` and `traceroute6`. More tools (`ninfod`, `rarpd`, and
  `rdisc`) are going to be removed in the next release. See
  [upstream's release notes](https://github.com/iputils/iputils/releases/tag/20211215)
  for more details and available replacements.
=======
- `idris2` now requires `--package` when using packages `contrib` and `network`, while previously these idris2 packages were automatically loaded.
>>>>>>> cdfc59bb

- `services.thelounge.private` was removed in favor of `services.thelounge.public`, to follow with upstream changes.

## Other Notable Changes {#sec-release-22.05-notable-changes}

- The option [services.redis.servers](#opt-services.redis.servers) was added
  to support per-application `redis-server` which is more secure since Redis databases
  are only mere key prefixes without any configuration or ACL of their own.
  Backward-compatibility is preserved by mapping old `services.redis.settings`
  to `services.redis.servers."".settings`, but you are strongly encouraged
  to name each `redis-server` instance after the application using it,
  instead of keeping that nameless one.
  Except for the nameless `services.redis.servers.""`
  still accessible at `127.0.0.1:6379`,
  and to the members of the Unix group `redis`
  through the Unix socket `/run/redis/redis.sock`,
  all other `services.redis.servers.${serverName}`
  are only accessible by default
  to the members of the Unix group `redis-${serverName}`
  through the Unix socket `/run/redis-${serverName}/redis.sock`.

- The `writers.writePyPy2`/`writers.writePyPy3` and corresponding `writers.writePyPy2Bin`/`writers.writePyPy3Bin` convenience functions to create executable Python 2/3 scripts using the PyPy interpreter were added.

- The `influxdb2` package was split into `influxdb2-server` and
  `influxdb2-cli`, matching the split that took place upstream. A
  combined `influxdb2` package is still provided in this release for
  backwards compatibilty, but will be removed at a later date.

- The `services.unifi.openPorts` option default value of `true` is now deprecated and will be changed to `false` in 22.11.
  Configurations using this default will print a warning when rebuilt.

- `security.acme` certificates will now correctly check for CA
  revokation before reaching their minimum age.

- Removing domains from `security.acme.certs._name_.extraDomainNames`
  will now correctly remove those domains during rebuild/renew.

- The option
  [programs.ssh.enableAskPassword](#opt-programs.ssh.enableAskPassword) was
  added, decoupling the setting of `SSH_ASKPASS` from
  `services.xserver.enable`. This allows easy usage in non-X11 environments,
  e.g. Wayland.

- The `services.stubby` module was converted to a [settings-style](https://github.com/NixOS/rfcs/blob/master/rfcs/0042-config-option.md) configuration.

- The option `services.duplicati.dataDir` has been added to allow changing the location of duplicati's files.

- `fetchFromSourcehut` now allows fetching repositories recursively
  using `fetchgit` or `fetchhg` if the argument `fetchSubmodules`
  is set to `true`.

- The option `services.thelounge.plugins` has been added to allow installing plugins for The Lounge. Plugins can be found in `pkgs.theLoungePlugins.plugins` and `pkgs.theLoungePlugins.themes`.

- The `firmwareLinuxNonfree` package has been renamed to `linux-firmware`.<|MERGE_RESOLUTION|>--- conflicted
+++ resolved
@@ -83,15 +83,13 @@
 
 - Normal users (with `isNormalUser = true`) which have non-empty `subUidRanges` or `subGidRanges` set no longer have additional implicit ranges allocated. To enable automatic allocation back set `autoSubUidGidRange = true`.
 
-<<<<<<< HEAD
+- `idris2` now requires `--package` when using packages `contrib` and `network`, while previously these idris2 packages were automatically loaded.
+
 - The iputils package, which is installed by default, no longer provides the
   legacy tools `tftpd` and `traceroute6`. More tools (`ninfod`, `rarpd`, and
   `rdisc`) are going to be removed in the next release. See
   [upstream's release notes](https://github.com/iputils/iputils/releases/tag/20211215)
   for more details and available replacements.
-=======
-- `idris2` now requires `--package` when using packages `contrib` and `network`, while previously these idris2 packages were automatically loaded.
->>>>>>> cdfc59bb
 
 - `services.thelounge.private` was removed in favor of `services.thelounge.public`, to follow with upstream changes.
 
