--- conflicted
+++ resolved
@@ -132,7 +132,6 @@
     </para>
    </listitem>
    <listitem>
-<<<<<<< HEAD
      <para>
       The option <option>systemd.network.networks.&lt;name&gt;.routes.*.routeConfig.GatewayOnlink</option>
       was renamed to <option>systemd.network.networks.&lt;name&gt;.routes.*.routeConfig.GatewayOnLink</option>
@@ -166,13 +165,12 @@
       <link xlink:href="https://github.com/NixOS/nixpkgs/issues/62211">issue #62211</link>.
     </para>
   </listitem>
-=======
+  <listitem>
     <para>
       The setopt declarations will be evaluated at the end of <literal>/etc/zshrc</literal>, so any code in <xref linkend="opt-programs.zsh.interactiveShellInit" />,
       <xref linkend="opt-programs.zsh.loginShellInit" /> and <xref linkend="opt-programs.zsh.promptInit" /> may break if it relies on those options being set.
     </para>
    </listitem>
->>>>>>> e596a33d
   </itemizedlist>
  </section>
 
