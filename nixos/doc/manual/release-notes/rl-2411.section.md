--- conflicted
+++ resolved
@@ -469,7 +469,6 @@
 - Minimal installer ISOs are no longer built on the small channel.
   Please obtain installer images from the full release channels.
 
-<<<<<<< HEAD
 - The default FFmpeg version is now 7, and FFmpeg 5 has been removed.
   Please prefer using the package variants without a version suffix,
   or pin FFmpeg 6 or 4 if necessary for compatibility.
@@ -479,9 +478,8 @@
   as it may be removed soon.
 
 - `openssl` now defaults to the latest version line `3.3.x`, instead of `3.0.x` before. While there should be no major code incompatibilities, newer OpenSSL versions typically strengthen the default security level. This means that you may have to explicitly allow weak ciphers, hashes and key lengths if necessary. See: [OpenSSL security level documentation](https://docs.openssl.org/3.3/man3/SSL_CTX_set_security_level/).
-=======
+
 - The `isync` package has been updated to version `1.5.0`, which introduces some breaking changes. See the [compatibility concerns](https://sourceforge.net/projects/isync/files/isync/1.5.0/) for more details.
->>>>>>> f006df27
 
 ## Other Notable Changes {#sec-release-24.11-notable-changes}
 
