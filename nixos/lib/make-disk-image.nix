/*
  Technical details

  `make-disk-image` has a bit of magic to minimize the amount of work to do in a virtual machine.

  It relies on the [LKL (Linux Kernel Library) project](https://github.com/lkl/linux) which provides Linux kernel as userspace library.

  The Nix-store only image only need to run LKL tools to produce an image and will never spawn a virtual machine, whereas full images will always require a virtual machine, but also use LKL.

  ### Image preparation phase

  Image preparation phase will produce the initial image layout in a folder:

  - devise a root folder based on `$PWD`
  - prepare the contents by copying and restoring ACLs in this root folder
  - load in the Nix store database all additional paths computed by `pkgs.closureInfo` in a temporary Nix store
  - run `nixos-install` in a temporary folder
  - transfer from the temporary store the additional paths registered to the installed NixOS
  - compute the size of the disk image based on the apparent size of the root folder
  - partition the disk image using the corresponding script according to the partition table type
  - format the partitions if needed
  - use `cptofs` (LKL tool) to copy the root folder inside the disk image

  At this step, the disk image already contains the Nix store, it now only needs to be converted to the desired format to be used.

  ### Image conversion phase

  Using `qemu-img`, the disk image is converted from a raw format to the desired format: qcow2(-compressed), vdi, vpc.

  ### Image Partitioning

  #### `none`

  No partition table layout is written. The image is a bare filesystem image.

  #### `legacy`

  The image is partitioned using MBR. There is one primary ext4 partition starting at 1 MiB that fills the rest of the disk image.

  This partition layout is unsuitable for UEFI.

  #### `legacy+gpt`

  This partition table type uses GPT and:

  - create a "no filesystem" partition from 1MiB to 2MiB ;
  - set `bios_grub` flag on this "no filesystem" partition, which marks it as a [GRUB BIOS partition](https://www.gnu.org/software/parted/manual/html_node/set.html) ;
  - create a primary ext4 partition starting at 2MiB and extending to the full disk image ;
  - perform optimal alignments checks on each partition

  This partition layout is unsuitable for UEFI boot, because it has no ESP (EFI System Partition) partition. It can work with CSM (Compatibility Support Module) which emulates legacy (BIOS) boot for UEFI.

  #### `efi`

  This partition table type uses GPT and:

  - creates an FAT32 ESP partition from 8MiB to specified `bootSize` parameter (256MiB by default), set it bootable ;
  - creates an primary ext4 partition starting after the boot partition and extending to the full disk image

  #### `efixbootldr`

  This partition table type uses GPT and:

  - creates an FAT32 ESP partition from 8MiB to 100MiB, set it bootable ;
  - creates an FAT32 BOOT partition from 100MiB to specified `bootSize` parameter (256MiB by default), set `bls_boot` flag ;
  - creates an primary ext4 partition starting after the boot partition and extending to the full disk image

  #### `hybrid`

  This partition table type uses GPT and:

  - creates a "no filesystem" partition from 0 to 1MiB, set `bios_grub` flag on it ;
  - creates an FAT32 ESP partition from 8MiB to specified `bootSize` parameter (256MiB by default), set it bootable ;
  - creates a primary ext4 partition starting after the boot one and extending to the full disk image

  This partition could be booted by a BIOS able to understand GPT layouts and recognizing the MBR at the start.

  ### How to run determinism analysis on results?

  Build your derivation with `--check` to rebuild it and verify it is the same.

  If it fails, you will be left with two folders with one having `.check`.

  You can use `diffoscope` to see the differences between the folders.

  However, `diffoscope` is currently not able to diff two QCOW2 filesystems, thus, it is advised to use raw format.

  Even if you use raw disks, `diffoscope` cannot diff the partition table and partitions recursively.

  To solve this, you can run `fdisk -l $image` and generate `dd if=$image of=$image-p$i.raw skip=$start count=$sectors` for each `(start, sectors)` listed in the `fdisk` output. Now, you will have each partition as a separate file and you can compare them in pairs.
*/
{
  pkgs,
  lib,

  # The NixOS configuration to be installed onto the disk image.
  config,

  # The size of the disk, in megabytes.
  # if "auto" size is calculated based on the contents copied to it and
  #   additionalSpace is taken into account.
  diskSize ? "auto",

  # additional disk space to be added to the image if diskSize "auto"
  # is used
  additionalSpace ? "512M",

  # size of the boot partition, is only used if partitionTableType is
  # either "efi" or "hybrid"
  # This will be undersized slightly, as this is actually the offset of
  # the end of the partition. Generally it will be 1MiB smaller.
  bootSize ? "256M",

  # The files and directories to be placed in the target file system.
  # This is a list of attribute sets {source, target, mode, user, group} where
  # `source' is the file system object (regular file or directory) to be
  # grafted in the file system at path `target', `mode' is a string containing
  # the permissions that will be set (ex. "755"), `user' and `group' are the
  # user and group name that will be set as owner of the files.
  # `mode', `user', and `group' are optional.
  # When setting one of `user' or `group', the other needs to be set too.
  contents ? [ ],

  # Type of partition table to use; described in the `Image Partitioning` section above.
  partitionTableType ? "legacy",

  # Whether to invoke `switch-to-configuration boot` during image creation
  installBootLoader ? true,

  # Whether to output have EFIVARS available in $out/efi-vars.fd and use it during disk creation
  touchEFIVars ? false,

  # OVMF firmware derivation
  OVMF ? pkgs.OVMF.fd,

  # EFI firmware
  efiFirmware ? OVMF.firmware,

  # EFI variables
  efiVariables ? OVMF.variables,

  # The root file system type.
  fsType ? "ext4",

  # Filesystem label
  label ? if onlyNixStore then "nix-store" else "nixos",

  # The initial NixOS configuration file to be copied to
  # /etc/nixos/configuration.nix.
  configFile ? null,

  # Shell code executed after the VM has finished.
  postVM ? "",

  # Guest memory size
  memSize ? 1024,

  # Copy the contents of the Nix store to the root of the image and
  # skip further setup. Incompatible with `contents`,
  # `installBootLoader` and `configFile`.
  onlyNixStore ? false,

  name ? "nixos-disk-image",

  # Disk image format, one of qcow2, qcow2-compressed, vdi, vpc, raw.
  format ? "raw",

  # Disk image filename, without any extensions (e.g. `image_1`).
  baseName ? "nixos",

  # Whether to fix:
  #   - GPT Disk Unique Identifier (diskGUID)
  #   - GPT Partition Unique Identifier: depends on the layout, root partition UUID can be controlled through `rootGPUID` option
  #   - GPT Partition Type Identifier: fixed according to the layout, e.g. ESP partition, etc. through `parted` invocation.
  #   - Filesystem Unique Identifier when fsType = ext4 for *root partition*.
  # BIOS/MBR support is "best effort" at the moment.
  # Boot partitions may not be deterministic.
  # Also, to fix last time checked of the ext4 partition if fsType = ext4.
  deterministic ? true,

  # GPT Partition Unique Identifier for root partition.
  rootGPUID ? "F222513B-DED1-49FA-B591-20CE86A2FE7F",
  # When fsType = ext4, this is the root Filesystem Unique Identifier.
  # TODO: support other filesystems someday.
  rootFSUID ? (if fsType == "ext4" then rootGPUID else null),

  # Whether a nix channel based on the current source tree should be
  # made available inside the image. Useful for interactive use of nix
  # utils, but changes the hash of the image when the sources are
  # updated.
  copyChannel ? true,

  # Additional store paths to copy to the image's store.
  additionalPaths ? [ ],
}:

assert (
  lib.assertOneOf "partitionTableType" partitionTableType [
    "legacy"
    "legacy+gpt"
    "efi"
    "efixbootldr"
    "hybrid"
    "none"
  ]
);
assert (
  lib.assertMsg (fsType == "ext4" && deterministic -> rootFSUID != null)
    "In deterministic mode with a ext4 partition, rootFSUID must be non-null, by default, it is equal to rootGPUID."
);
# We use -E offset=X below, which is only supported by e2fsprogs
assert (
  lib.assertMsg (partitionTableType != "none" -> fsType == "ext4")
    "to produce a partition table, we need to use -E offset flag which is support only for fsType = ext4"
);
assert (
  lib.assertMsg
    (
      touchEFIVars
      ->
        partitionTableType == "hybrid"
        || partitionTableType == "efi"
        || partitionTableType == "efixbootldr"
        || partitionTableType == "legacy+gpt"
    )
    "EFI variables can be used only with a partition table of type: hybrid, efi, efixbootldr, or legacy+gpt."
);
# If only Nix store image, then: contents must be empty, configFile must be unset, and we should no install bootloader.
assert (
  lib.assertMsg (onlyNixStore -> contents == [ ] && configFile == null && !installBootLoader)
    "In a only Nix store image, the contents must be empty, no configuration must be provided and no bootloader should be installed."
);
# Either both or none of {user,group} need to be set
assert (
  lib.assertMsg (lib.all (
    attrs: ((attrs.user or null) == null) == ((attrs.group or null) == null)
  ) contents) "Contents of the disk image should set none of {user, group} or both at the same time."
);

let
  format' = format;
in
let

  format = if format' == "qcow2-compressed" then "qcow2" else format';

  compress = lib.optionalString (format' == "qcow2-compressed") "-c";

  filename =
    "${baseName}."
    + {
      qcow2 = "qcow2";
      vdi = "vdi";
      vpc = "vhd";
      raw = "img";
    }
    .${format} or format;

  rootPartition =
    {
      # switch-case
      legacy = "1";
      "legacy+gpt" = "2";
      efi = "2";
      efixbootldr = "3";
      hybrid = "3";
    }
    .${partitionTableType};

  partitionDiskScript =
    {
      # switch-case
      legacy = ''
        parted --script $diskImage -- \
          mklabel msdos \
          mkpart primary ext4 1MiB 100% \
          print
      '';
      "legacy+gpt" = ''
        parted --script $diskImage -- \
          mklabel gpt \
          mkpart no-fs 1MiB 2MiB \
          set 1 bios_grub on \
          mkpart primary ext4 2MiB 100% \
          align-check optimal 2 \
          print
        ${lib.optionalString deterministic ''
          sgdisk \
          --disk-guid=97FD5997-D90B-4AA3-8D16-C1723AEA73C \
          --partition-guid=1:1C06F03B-704E-4657-B9CD-681A087A2FDC \
          --partition-guid=2:970C694F-AFD0-4B99-B750-CDB7A329AB6F \
          --partition-guid=3:${rootGPUID} \
          $diskImage
        ''}
      '';
      efi = ''
        parted --script $diskImage -- \
          mklabel gpt \
          mkpart ESP fat32 8MiB $bootSizeMiB \
          set 1 boot on \
          align-check optimal 1 \
          mkpart primary ext4 $bootSizeMiB 100% \
          align-check optimal 2 \
          print
        ${lib.optionalString deterministic ''
          sgdisk \
          --disk-guid=97FD5997-D90B-4AA3-8D16-C1723AEA73C \
          --partition-guid=1:1C06F03B-704E-4657-B9CD-681A087A2FDC \
          --partition-guid=2:${rootGPUID} \
          $diskImage
        ''}
      '';
      efixbootldr = ''
        parted --script $diskImage -- \
          mklabel gpt \
          mkpart ESP fat32 8MiB 100MiB \
          set 1 boot on \
          align-check optimal 1 \
          mkpart BOOT fat32 100MiB $bootSizeMiB \
          set 2 bls_boot on \
          align-check optimal 2 \
          mkpart ROOT ext4 $bootSizeMiB 100% \
          align-check optimal 3 \
          print
        ${lib.optionalString deterministic ''
          sgdisk \
          --disk-guid=97FD5997-D90B-4AA3-8D16-C1723AEA73C \
          --partition-guid=1:1C06F03B-704E-4657-B9CD-681A087A2FDC  \
          --partition-guid=2:970C694F-AFD0-4B99-B750-CDB7A329AB6F  \
          --partition-guid=3:${rootGPUID} \
          $diskImage
        ''}
      '';
      hybrid = ''
        parted --script $diskImage -- \
          mklabel gpt \
          mkpart ESP fat32 8MiB $bootSizeMiB \
          set 1 boot on \
          align-check optimal 1 \
          mkpart no-fs 0 1024KiB \
          set 2 bios_grub on \
          mkpart primary ext4 $bootSizeMiB 100% \
          align-check optimal 3 \
          print
        ${lib.optionalString deterministic ''
          sgdisk \
          --disk-guid=97FD5997-D90B-4AA3-8D16-C1723AEA73C \
          --partition-guid=1:1C06F03B-704E-4657-B9CD-681A087A2FDC \
          --partition-guid=2:970C694F-AFD0-4B99-B750-CDB7A329AB6F \
          --partition-guid=3:${rootGPUID} \
          $diskImage
        ''}
      '';
      none = "";
    }
    .${partitionTableType};

  useEFIBoot = touchEFIVars;

  nixpkgs = lib.cleanSource pkgs.path;

  # FIXME: merge with channel.nix / make-channel.nix.
  channelSources = pkgs.runCommand "nixos-${config.system.nixos.version}" { } ''
    mkdir -p $out
    cp -prd ${nixpkgs.outPath} $out/nixos
    chmod -R u+w $out/nixos
    if [ ! -e $out/nixos/nixpkgs ]; then
      ln -s . $out/nixos/nixpkgs
    fi
    rm -rf $out/nixos/.git
    echo -n ${config.system.nixos.versionSuffix} > $out/nixos/.version-suffix
  '';

  binPath = lib.makeBinPath (
    with pkgs;
    [
      rsync
      util-linux
      parted
      e2fsprogs
      lkl
      config.system.build.nixos-install
      nixos-enter
      nix
      systemdMinimal
    ]
    ++ lib.optional deterministic gptfdisk
    ++ stdenv.initialPath
  );

  # I'm preserving the line below because I'm going to search for it across nixpkgs to consolidate
  # image building logic. The comment right below this now appears in 4 different places in nixpkgs :)
  # !!! should use XML.
  sources = map (x: x.source) contents;
  targets = map (x: x.target) contents;
  modes = map (x: x.mode or "''") contents;
  users = map (x: x.user or "''") contents;
  groups = map (x: x.group or "''") contents;

  basePaths = [ config.system.build.toplevel ] ++ lib.optional copyChannel channelSources;

  additionalPaths' = lib.subtractLists basePaths additionalPaths;

  closureInfo = pkgs.closureInfo {
    rootPaths = basePaths ++ additionalPaths';
  };

  blockSize = toString (4 * 1024); # ext4fs block size (not block device sector size)

  prepareImage = ''
    export PATH=${binPath}

    # Yes, mkfs.ext4 takes different units in different contexts. Fun.
    sectorsToKilobytes() {
      echo $(( ( "$1" * 512 ) / 1024 ))
    }

    sectorsToBytes() {
      echo $(( "$1" * 512  ))
    }

    # Given lines of numbers, adds them together
    sum_lines() {
      local acc=0
      while read -r number; do
        acc=$((acc+number))
      done
      echo "$acc"
    }

    mebibyte=$(( 1024 * 1024 ))

    # Approximative percentage of reserved space in an ext4 fs over 512MiB.
    # 0.05208587646484375
    #  × 1000, integer part: 52
    compute_fudge() {
      echo $(( $1 * 52 / 1000 ))
    }

    round_to_nearest() {
      echo $(( ( $1 / $2 + 1) * $2 ))
    }

    mkdir $out

    root="$PWD/root"
    mkdir -p $root

    # Copy arbitrary other files into the image
    # Semi-shamelessly copied from make-etc.sh. I (@copumpkin) shall factor this stuff out as part of
    # https://github.com/NixOS/nixpkgs/issues/23052.
    set -f
    sources_=(${lib.concatStringsSep " " sources})
    targets_=(${lib.concatStringsSep " " targets})
    modes_=(${lib.concatStringsSep " " modes})
    set +f

    for ((i = 0; i < ''${#targets_[@]}; i++)); do
      source="''${sources_[$i]}"
      target="''${targets_[$i]}"
      mode="''${modes_[$i]}"

      if [ -n "$mode" ]; then
        rsync_chmod_flags="--chmod=$mode"
      else
        rsync_chmod_flags=""
      fi
      # Unfortunately cptofs only supports modes, not ownership, so we can't use
      # rsync's --chown option. Instead, we change the ownerships in the
      # VM script with chown.
      rsync_flags="-a --no-o --no-g $rsync_chmod_flags"
      if [[ "$source" =~ '*' ]]; then
        # If the source name contains '*', perform globbing.
        mkdir -p $root/$target
        for fn in $source; do
          rsync $rsync_flags "$fn" $root/$target/
        done
      else
        mkdir -p $root/$(dirname $target)
        if [ -e $root/$target ]; then
          echo "duplicate entry $target -> $source"
          exit 1
        elif [ -d $source ]; then
          # Append a slash to the end of source to get rsync to copy the
          # directory _to_ the target instead of _inside_ the target.
          # (See `man rsync`'s note on a trailing slash.)
          rsync $rsync_flags $source/ $root/$target
        else
          rsync $rsync_flags $source $root/$target
        fi
      fi
    done

    export HOME=$TMPDIR

    # Provide a Nix database so that nixos-install can copy closures.
    export NIX_STATE_DIR=$TMPDIR/state
    nix-store --load-db < ${closureInfo}/registration

    chmod 755 "$TMPDIR"
    echo "running nixos-install..."
    nixos-install --root $root --no-bootloader --no-root-passwd \
      --system ${config.system.build.toplevel} \
      ${if copyChannel then "--channel ${channelSources}" else "--no-channel-copy"} \
      --substituters ""

    ${lib.optionalString (additionalPaths' != [ ]) ''
      nix --extra-experimental-features nix-command copy --to $root --no-check-sigs ${lib.concatStringsSep " " additionalPaths'}
    ''}

    diskImage=nixos.raw

    bootSize=$(round_to_nearest $(numfmt --from=iec '${bootSize}') $mebibyte)
    bootSizeMiB=$(( bootSize / 1024 / 1024 ))MiB

    ${
      if diskSize == "auto" then
        ''
          ${
            if
              partitionTableType == "efi" || partitionTableType == "efixbootldr" || partitionTableType == "hybrid"
            then
              ''
                # Add the GPT at the end
                gptSpace=$(( 512 * 34 * 1 ))
                # Normally we'd need to account for alignment and things, if bootSize
                # represented the actual size of the boot partition. But it instead
                # represents the offset at which it ends.
                # So we know bootSize is the reserved space in front of the partition.
                reservedSpace=$(( gptSpace + bootSize ))
              ''
            else if partitionTableType == "legacy+gpt" then
              ''
                # Add the GPT at the end
                gptSpace=$(( 512 * 34 * 1 ))
                # And include the bios_grub partition; the ext4 partition starts at 2MiB exactly.
                reservedSpace=$(( gptSpace + 2 * mebibyte ))
              ''
            else if partitionTableType == "legacy" then
              ''
                # Add the 1MiB aligned reserved space (includes MBR)
                reservedSpace=$(( mebibyte ))
              ''
            else
              ''
                reservedSpace=0
              ''
          }
          additionalSpace=$(( $(numfmt --from=iec '${additionalSpace}') + reservedSpace ))

          # Compute required space in filesystem blocks
          diskUsage=$(find . ! -type d -print0 | du --files0-from=- --apparent-size --count-links --block-size "${blockSize}" | cut -f1 | sum_lines)
          # Each inode takes space!
          numInodes=$(find . | wc -l)
          # Convert to bytes, inodes take two blocks each!
          diskUsage=$(( (diskUsage + 2 * numInodes) * ${blockSize} ))
          # Then increase the required space to account for the reserved blocks.
          fudge=$(compute_fudge $diskUsage)
          requiredFilesystemSpace=$(( diskUsage + fudge ))

          # Round up to the nearest block size.
          # This ensures whole $blockSize bytes block sizes in the filesystem
          # and helps towards aligning partitions optimally.
          requiredFilesystemSpace=$(round_to_nearest $requiredFilesystemSpace ${blockSize})

          diskSize=$(( requiredFilesystemSpace + additionalSpace ))

          # Round up to the nearest mebibyte.
          # This ensures whole 512 bytes sector sizes in the disk image
          # and helps towards aligning partitions optimally.
          diskSize=$(round_to_nearest $diskSize $mebibyte)

          truncate -s "$diskSize" $diskImage

          printf "Automatic disk size...\n"
          printf "  Closure space use: %d bytes\n" $diskUsage
          printf "  fudge: %d bytes\n" $fudge
          printf "  Filesystem size needed: %d bytes\n" $requiredFilesystemSpace
          printf "  Additional space: %d bytes\n" $additionalSpace
          printf "  Disk image size: %d bytes\n" $diskSize
        ''
      else
        ''
          truncate -s ${toString diskSize}M $diskImage
        ''
    }

    ${partitionDiskScript}

    ${
      if partitionTableType != "none" then
        ''
          # Get start & length of the root partition in sectors to $START and $SECTORS.
          eval $(partx $diskImage -o START,SECTORS --nr ${rootPartition} --pairs)

          mkfs.${fsType} -b ${blockSize} -F -L ${label} $diskImage -E offset=$(sectorsToBytes $START) $(sectorsToKilobytes $SECTORS)K
        ''
      else
        ''
          mkfs.${fsType} -b ${blockSize} -F -L ${label} $diskImage
        ''
    }

    echo "copying staging root to image..."
    cptofs -p ${lib.optionalString (partitionTableType != "none") "-P ${rootPartition}"} \
           -t ${fsType} \
           -i $diskImage \
           $root${lib.optionalString onlyNixStore builtins.storeDir}/* / ||
      (echo >&2 "ERROR: cptofs failed. diskSize might be too small for closure."; exit 1)
  '';

  moveOrConvertImage = ''
    ${
      if format == "raw" then
        ''
          mv $diskImage $out/${filename}
        ''
      else
        ''
          ${pkgs.qemu-utils}/bin/qemu-img convert -f raw -O ${format} ${compress} $diskImage $out/${filename}
        ''
    }
    diskImage=$out/${filename}
  '';

  createEFIVars = ''
    efiVars=$out/efi-vars.fd
    cp ${efiVariables} $efiVars
    chmod 0644 $efiVars
  '';

  createHydraBuildProducts = ''
    mkdir -p $out/nix-support
    echo "file ${format}-image $out/${filename}" >> $out/nix-support/hydra-build-products
  '';

  buildImage = pkgs.vmTools.runInLinuxVM (
<<<<<<< HEAD
    pkgs.runCommand name
      {
        preVM = prepareImage + lib.optionalString touchEFIVars createEFIVars;
        buildInputs = with pkgs; [
          util-linux
          e2fsprogs
          dosfstools
        ];
        postVM = moveOrConvertImage + createHydraBuildProducts + postVM;
        QEMU_OPTS = lib.concatStringsSep " " (
          lib.optional useEFIBoot "-drive if=pflash,format=raw,unit=0,readonly=on,file=${efiFirmware}"
          ++ lib.optionals touchEFIVars [
            "-drive if=pflash,format=raw,unit=1,file=$efiVars"
          ]
          ++ lib.optionals (OVMF.systemManagementModeRequired or false) [
            "-machine"
            "q35,smm=on"
            "-global"
            "driver=cfi.pflash01,property=secure,value=on"
          ]
        );
        inherit memSize;
      }
      ''
        export PATH=${binPath}:$PATH

        rootDisk=${if partitionTableType != "none" then "/dev/vda${rootPartition}" else "/dev/vda"}

        # It is necessary to set root filesystem unique identifier in advance, otherwise
        # bootloader might get the wrong one and fail to boot.
        # At the end, we reset again because we want deterministic timestamps.
        ${lib.optionalString (fsType == "ext4" && deterministic) ''
          tune2fs -T now ${lib.optionalString deterministic "-U ${rootFSUID}"} -c 0 -i 0 $rootDisk
        ''}
        # make systemd-boot find ESP without udev
        mkdir /dev/block
        ln -s /dev/vda1 /dev/block/254:1

        mountPoint=/mnt
        mkdir $mountPoint
        mount $rootDisk $mountPoint

        # Create the ESP and mount it. Unlike e2fsprogs, mkfs.vfat doesn't support an
        # '-E offset=X' option, so we can't do this outside the VM.
        ${lib.optionalString (partitionTableType == "efi" || partitionTableType == "hybrid") ''
          mkdir -p /mnt/boot
          mkfs.vfat -n ESP /dev/vda1
          mount /dev/vda1 /mnt/boot

          ${lib.optionalString touchEFIVars "mount -t efivarfs efivarfs /sys/firmware/efi/efivars"}
        ''}
        ${lib.optionalString (partitionTableType == "efixbootldr") ''
          mkdir -p /mnt/{boot,efi}
          mkfs.vfat -n ESP /dev/vda1
          mkfs.vfat -n BOOT /dev/vda2
          mount /dev/vda1 /mnt/efi
          mount /dev/vda2 /mnt/boot

          ${lib.optionalString touchEFIVars "mount -t efivarfs efivarfs /sys/firmware/efi/efivars"}
        ''}

        # Install a configuration.nix
        mkdir -p /mnt/etc/nixos
        ${lib.optionalString (configFile != null) ''
          cp ${configFile} /mnt/etc/nixos/configuration.nix
        ''}

        ${lib.optionalString installBootLoader ''
          # In this throwaway resource, we only have /dev/vda, but the actual VM may refer to another disk for bootloader, e.g. /dev/vdb
          # Use this option to create a symlink from vda to any arbitrary device you want.
          ${lib.optionalString (config.boot.loader.grub.enable) (
            lib.concatMapStringsSep " " (
              device:
              lib.optionalString (device != "/dev/vda") ''
                mkdir -p "$(dirname ${device})"
                ln -s /dev/vda ${device}
              ''
            ) config.boot.loader.grub.devices
          )}

          # Set up core system link, bootloader (sd-boot, GRUB, uboot, etc.), etc.

          # NOTE: systemd-boot-builder.py calls nix-env --list-generations which
          # clobbers $HOME/.nix-defexpr/channels/nixos This would cause a  folder
          # /homeless-shelter to show up in the final image which  in turn breaks
          # nix builds in the target image if sandboxing is turned off (through
          # __noChroot for example).
          export HOME=$TMPDIR
          NIXOS_INSTALL_BOOTLOADER=1 nixos-enter --root $mountPoint -- /nix/var/nix/profiles/system/bin/switch-to-configuration boot

          # The above scripts will generate a random machine-id and we don't want to bake a single ID into all our images
          rm -f $mountPoint/etc/machine-id
        ''}

        # Set the ownerships of the contents. The modes are set in preVM.
        # No globbing on targets, so no need to set -f
        targets_=(${lib.concatStringsSep " " targets})
        users_=(${lib.concatStringsSep " " users})
        groups_=(${lib.concatStringsSep " " groups})
        for ((i = 0; i < ''${#targets_[@]}; i++)); do
          target="''${targets_[$i]}"
          user="''${users_[$i]}"
          group="''${groups_[$i]}"
          if [ -n "$user$group" ]; then
            # We have to nixos-enter since we need to use the user and group of the VM
            nixos-enter --root $mountPoint -- chown -R "$user:$group" "$target"
          fi
        done
=======
    pkgs.runCommand name {
      preVM = prepareImage + lib.optionalString touchEFIVars createEFIVars;
      buildInputs = with pkgs; [ util-linux e2fsprogs dosfstools ];
      postVM = moveOrConvertImage + createHydraBuildProducts + postVM;
      QEMU_OPTS =
        lib.concatStringsSep " " (lib.optional useEFIBoot "-drive if=pflash,format=raw,unit=0,readonly=on,file=${efiFirmware}"
        ++ lib.optionals touchEFIVars [
          "-drive if=pflash,format=raw,unit=1,file=$efiVars"
        ] ++ lib.optionals (OVMF.systemManagementModeRequired or false) [
          "-machine" "q35,smm=on"
          "-global" "driver=cfi.pflash01,property=secure,value=on"
        ]
      );
      inherit memSize;
    } ''
      export PATH=${binPath}:$PATH

      rootDisk=${if partitionTableType != "none" then "/dev/vda${rootPartition}" else "/dev/vda"}

      # It is necessary to set root filesystem unique identifier in advance, otherwise
      # bootloader might get the wrong one and fail to boot.
      # At the end, we reset again because we want deterministic timestamps.
      ${lib.optionalString (fsType == "ext4" && deterministic) ''
        tune2fs -T now ${lib.optionalString deterministic "-U ${rootFSUID}"} -c 0 -i 0 $rootDisk
      ''}
      # make systemd-boot find ESP without udev
      mkdir /dev/block
      ln -s /dev/vda1 /dev/block/254:1

      mountPoint=/mnt
      mkdir $mountPoint
      mount $rootDisk $mountPoint

      # Create the ESP and mount it. Unlike e2fsprogs, mkfs.vfat doesn't support an
      # '-E offset=X' option, so we can't do this outside the VM.
      ${lib.optionalString (partitionTableType == "efi" || partitionTableType == "hybrid") ''
        mkdir -p /mnt/boot
        mkfs.vfat -n ESP /dev/vda1
        mount /dev/vda1 /mnt/boot

        ${lib.optionalString touchEFIVars "mount -t efivarfs efivarfs /sys/firmware/efi/efivars"}
      ''}
      ${lib.optionalString (partitionTableType == "efixbootldr") ''
        mkdir -p /mnt/{boot,efi}
        mkfs.vfat -n ESP /dev/vda1
        mkfs.vfat -n BOOT /dev/vda2
        mount /dev/vda1 /mnt/efi
        mount /dev/vda2 /mnt/boot

        ${lib.optionalString touchEFIVars "mount -t efivarfs efivarfs /sys/firmware/efi/efivars"}
      ''}

      # Install a configuration.nix
      mkdir -p /mnt/etc/nixos
      ${lib.optionalString (configFile != null) ''
        cp ${configFile} /mnt/etc/nixos/configuration.nix
      ''}

      ${lib.optionalString installBootLoader ''
        # In this throwaway resource, we only have /dev/vda, but the actual VM may refer to another disk for bootloader, e.g. /dev/vdb
        # Use this option to create a symlink from vda to any arbitrary device you want.
        ${lib.optionalString (config.boot.loader.grub.enable) (lib.concatMapStringsSep " " (device:
          lib.optionalString (device != "/dev/vda") ''
            mkdir -p "$(dirname ${device})"
            ln -s /dev/vda ${device}
          '') config.boot.loader.grub.devices)}

        # Set up core system link, bootloader (sd-boot, GRUB, uboot, etc.), etc.

        # NOTE: systemd-boot-builder.py calls nix-env --list-generations which
        # clobbers $HOME/.nix-defexpr/channels/nixos This would cause a  folder
        # /homeless-shelter to show up in the final image which  in turn breaks
        # nix builds in the target image if sandboxing is turned off (through
        # __noChroot for example).
        export HOME=$TMPDIR
        NIXOS_INSTALL_BOOTLOADER=1 nixos-enter --root $mountPoint -- /nix/var/nix/profiles/system/bin/switch-to-configuration boot
      ''}

      # Set the ownerships of the contents. The modes are set in preVM.
      # No globbing on targets, so no need to set -f
      targets_=(${lib.concatStringsSep " " targets})
      users_=(${lib.concatStringsSep " " users})
      groups_=(${lib.concatStringsSep " " groups})
      for ((i = 0; i < ''${#targets_[@]}; i++)); do
        target="''${targets_[$i]}"
        user="''${users_[$i]}"
        group="''${groups_[$i]}"
        if [ -n "$user$group" ]; then
          # We have to nixos-enter since we need to use the user and group of the VM
          nixos-enter --root $mountPoint -- chown -R "$user:$group" "$target"
        fi
      done
>>>>>>> 086d2350

        umount -R /mnt

        # Make sure resize2fs works. Note that resize2fs has stricter criteria for resizing than a normal
        # mount, so the `-c 0` and `-i 0` don't affect it. Setting it to `now` doesn't produce deterministic
        # output, of course, but we can fix that when/if we start making images deterministic.
        # In deterministic mode, this is fixed to 1970-01-01 (UNIX timestamp 0).
        # This two-step approach is necessary otherwise `tune2fs` will want a fresher filesystem to perform
        # some changes.
        ${lib.optionalString (fsType == "ext4") ''
          tune2fs -T now ${lib.optionalString deterministic "-U ${rootFSUID}"} -c 0 -i 0 $rootDisk
          ${lib.optionalString deterministic "tune2fs -f -T 19700101 $rootDisk"}
        ''}
      ''
  );
in
if onlyNixStore then
  pkgs.runCommand name { } (prepareImage + moveOrConvertImage + createHydraBuildProducts + postVM)
else
  buildImage<|MERGE_RESOLUTION|>--- conflicted
+++ resolved
@@ -635,7 +635,6 @@
   '';
 
   buildImage = pkgs.vmTools.runInLinuxVM (
-<<<<<<< HEAD
     pkgs.runCommand name
       {
         preVM = prepareImage + lib.optionalString touchEFIVars createEFIVars;
@@ -718,17 +717,14 @@
 
           # Set up core system link, bootloader (sd-boot, GRUB, uboot, etc.), etc.
 
-          # NOTE: systemd-boot-builder.py calls nix-env --list-generations which
-          # clobbers $HOME/.nix-defexpr/channels/nixos This would cause a  folder
-          # /homeless-shelter to show up in the final image which  in turn breaks
-          # nix builds in the target image if sandboxing is turned off (through
-          # __noChroot for example).
-          export HOME=$TMPDIR
-          NIXOS_INSTALL_BOOTLOADER=1 nixos-enter --root $mountPoint -- /nix/var/nix/profiles/system/bin/switch-to-configuration boot
-
-          # The above scripts will generate a random machine-id and we don't want to bake a single ID into all our images
-          rm -f $mountPoint/etc/machine-id
-        ''}
+        # NOTE: systemd-boot-builder.py calls nix-env --list-generations which
+        # clobbers $HOME/.nix-defexpr/channels/nixos This would cause a  folder
+        # /homeless-shelter to show up in the final image which  in turn breaks
+        # nix builds in the target image if sandboxing is turned off (through
+        # __noChroot for example).
+        export HOME=$TMPDIR
+        NIXOS_INSTALL_BOOTLOADER=1 nixos-enter --root $mountPoint -- /nix/var/nix/profiles/system/bin/switch-to-configuration boot
+      ''}
 
         # Set the ownerships of the contents. The modes are set in preVM.
         # No globbing on targets, so no need to set -f
@@ -744,100 +740,6 @@
             nixos-enter --root $mountPoint -- chown -R "$user:$group" "$target"
           fi
         done
-=======
-    pkgs.runCommand name {
-      preVM = prepareImage + lib.optionalString touchEFIVars createEFIVars;
-      buildInputs = with pkgs; [ util-linux e2fsprogs dosfstools ];
-      postVM = moveOrConvertImage + createHydraBuildProducts + postVM;
-      QEMU_OPTS =
-        lib.concatStringsSep " " (lib.optional useEFIBoot "-drive if=pflash,format=raw,unit=0,readonly=on,file=${efiFirmware}"
-        ++ lib.optionals touchEFIVars [
-          "-drive if=pflash,format=raw,unit=1,file=$efiVars"
-        ] ++ lib.optionals (OVMF.systemManagementModeRequired or false) [
-          "-machine" "q35,smm=on"
-          "-global" "driver=cfi.pflash01,property=secure,value=on"
-        ]
-      );
-      inherit memSize;
-    } ''
-      export PATH=${binPath}:$PATH
-
-      rootDisk=${if partitionTableType != "none" then "/dev/vda${rootPartition}" else "/dev/vda"}
-
-      # It is necessary to set root filesystem unique identifier in advance, otherwise
-      # bootloader might get the wrong one and fail to boot.
-      # At the end, we reset again because we want deterministic timestamps.
-      ${lib.optionalString (fsType == "ext4" && deterministic) ''
-        tune2fs -T now ${lib.optionalString deterministic "-U ${rootFSUID}"} -c 0 -i 0 $rootDisk
-      ''}
-      # make systemd-boot find ESP without udev
-      mkdir /dev/block
-      ln -s /dev/vda1 /dev/block/254:1
-
-      mountPoint=/mnt
-      mkdir $mountPoint
-      mount $rootDisk $mountPoint
-
-      # Create the ESP and mount it. Unlike e2fsprogs, mkfs.vfat doesn't support an
-      # '-E offset=X' option, so we can't do this outside the VM.
-      ${lib.optionalString (partitionTableType == "efi" || partitionTableType == "hybrid") ''
-        mkdir -p /mnt/boot
-        mkfs.vfat -n ESP /dev/vda1
-        mount /dev/vda1 /mnt/boot
-
-        ${lib.optionalString touchEFIVars "mount -t efivarfs efivarfs /sys/firmware/efi/efivars"}
-      ''}
-      ${lib.optionalString (partitionTableType == "efixbootldr") ''
-        mkdir -p /mnt/{boot,efi}
-        mkfs.vfat -n ESP /dev/vda1
-        mkfs.vfat -n BOOT /dev/vda2
-        mount /dev/vda1 /mnt/efi
-        mount /dev/vda2 /mnt/boot
-
-        ${lib.optionalString touchEFIVars "mount -t efivarfs efivarfs /sys/firmware/efi/efivars"}
-      ''}
-
-      # Install a configuration.nix
-      mkdir -p /mnt/etc/nixos
-      ${lib.optionalString (configFile != null) ''
-        cp ${configFile} /mnt/etc/nixos/configuration.nix
-      ''}
-
-      ${lib.optionalString installBootLoader ''
-        # In this throwaway resource, we only have /dev/vda, but the actual VM may refer to another disk for bootloader, e.g. /dev/vdb
-        # Use this option to create a symlink from vda to any arbitrary device you want.
-        ${lib.optionalString (config.boot.loader.grub.enable) (lib.concatMapStringsSep " " (device:
-          lib.optionalString (device != "/dev/vda") ''
-            mkdir -p "$(dirname ${device})"
-            ln -s /dev/vda ${device}
-          '') config.boot.loader.grub.devices)}
-
-        # Set up core system link, bootloader (sd-boot, GRUB, uboot, etc.), etc.
-
-        # NOTE: systemd-boot-builder.py calls nix-env --list-generations which
-        # clobbers $HOME/.nix-defexpr/channels/nixos This would cause a  folder
-        # /homeless-shelter to show up in the final image which  in turn breaks
-        # nix builds in the target image if sandboxing is turned off (through
-        # __noChroot for example).
-        export HOME=$TMPDIR
-        NIXOS_INSTALL_BOOTLOADER=1 nixos-enter --root $mountPoint -- /nix/var/nix/profiles/system/bin/switch-to-configuration boot
-      ''}
-
-      # Set the ownerships of the contents. The modes are set in preVM.
-      # No globbing on targets, so no need to set -f
-      targets_=(${lib.concatStringsSep " " targets})
-      users_=(${lib.concatStringsSep " " users})
-      groups_=(${lib.concatStringsSep " " groups})
-      for ((i = 0; i < ''${#targets_[@]}; i++)); do
-        target="''${targets_[$i]}"
-        user="''${users_[$i]}"
-        group="''${groups_[$i]}"
-        if [ -n "$user$group" ]; then
-          # We have to nixos-enter since we need to use the user and group of the VM
-          nixos-enter --root $mountPoint -- chown -R "$user:$group" "$target"
-        fi
-      done
->>>>>>> 086d2350
 
         umount -R /mnt
 
