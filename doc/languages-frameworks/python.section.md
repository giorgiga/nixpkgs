--- conflicted
+++ resolved
@@ -483,17 +483,12 @@
 
 ### Interpreters
 
-<<<<<<< HEAD
-Versions 2.7, 3.4, 3.5, 3.6 and 3.7 of the CPython interpreter are available as
-respectively `python27`, `python34`, `python35`, `python36` and `python37`. The PyPy interpreter
-=======
 Versions 2.7, 3.5, 3.6 and 3.7 of the CPython interpreter are available as
-respectively `python27`, `python35` and `python36`. The PyPy interpreter
->>>>>>> 40c567de
-is available as `pypy`. The aliases `python2` and `python3` correspond to respectively `python27` and
-`python37`. The default interpreter, `python`, maps to `python2`.
-The Nix expressions for the interpreters can be found in
-`pkgs/development/interpreters/python`.
+respectively `python27`, `python35`, `python36` and `python37`. The PyPy
+interpreter is available as `pypy`. The aliases `python2` and `python3`
+correspond to respectively `python27` and `python37`. The default interpreter,
+`python`, maps to `python2`. The Nix expressions for the interpreters can be
+found in `pkgs/development/interpreters/python`.
 
 All packages depending on any Python interpreter get appended
 `out/{python.sitePackages}` to `$PYTHONPATH` if such directory
