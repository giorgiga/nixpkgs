# /etc/bashrc: DO NOT EDIT -- this file has been generated automatically.

# This file is read for interactive non-login shells.

# Only execute this file once per shell.
if [ -n "$__ETC_BASHRC_SOURCED" -o -n "$NOSYSBASHRC" ]; then return; fi
__ETC_BASHRC_SOURCED=1

# If the profile was not loaded in a parent process, source it.  But
# otherwise don't do it because we don't want to clobber overriden
# values of $PATH, etc.
if [ -z "$__ETC_PROFILE_DONE" ]; then
    . /etc/profile
fi

# We are not always an interactive shell.
if [ -z "$PS1" ]; then return; fi

# Check the window size after every command.
shopt -s checkwinsize

<<<<<<< HEAD
@promptInit@
@initBashCompletion@

# Some aliases.
alias ls="ls --color=tty"
alias ll="ls -l"
alias l="ls -alh"
alias which="type -P"

# Convenience for people used to Upstart.
alias start="systemctl start"
alias stop="systemctl stop"
alias restart="systemctl restart"
alias status="systemctl status"
=======
# Provide a nice prompt.
PROMPT_COLOR="1;31m"
let $UID && PROMPT_COLOR="1;32m"
PS1="\n\[\033[$PROMPT_COLOR\][\u@\h:\w]\\$\[\033[0m\] "
if test "$TERM" = "xterm"; then
    PS1="\[\033]2;\h:\u:\w\007\]$PS1"
fi

@initBashCompletion@

@shellAliases@
>>>>>>> 7435db4f
<|MERGE_RESOLUTION|>--- conflicted
+++ resolved
@@ -19,31 +19,6 @@
 # Check the window size after every command.
 shopt -s checkwinsize
 
-<<<<<<< HEAD
 @promptInit@
 @initBashCompletion@
-
-# Some aliases.
-alias ls="ls --color=tty"
-alias ll="ls -l"
-alias l="ls -alh"
-alias which="type -P"
-
-# Convenience for people used to Upstart.
-alias start="systemctl start"
-alias stop="systemctl stop"
-alias restart="systemctl restart"
-alias status="systemctl status"
-=======
-# Provide a nice prompt.
-PROMPT_COLOR="1;31m"
-let $UID && PROMPT_COLOR="1;32m"
-PS1="\n\[\033[$PROMPT_COLOR\][\u@\h:\w]\\$\[\033[0m\] "
-if test "$TERM" = "xterm"; then
-    PS1="\[\033]2;\h:\u:\w\007\]$PS1"
-fi
-
-@initBashCompletion@
-
-@shellAliases@
->>>>>>> 7435db4f
+@shellAliases@